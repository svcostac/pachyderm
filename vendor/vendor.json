--- conflicted
+++ resolved
@@ -506,15 +506,6 @@
 		},
 		{
 			"path": "go.pedge.io/lion",
-<<<<<<< HEAD
-			"revision": "3e45d9ba7c6bffad1c117015f8df9250a6387f10",
-			"revisionTime": "2016-01-22T00:52:07-05:00"
-		},
-		{
-			"path": "go.pedge.io/lion/proto",
-			"revision": "3e45d9ba7c6bffad1c117015f8df9250a6387f10",
-			"revisionTime": "2016-01-22T00:52:07-05:00"
-=======
 			"revision": "6f7b720e6144f490d838a43cc43555dfc6bf916a",
 			"revisionTime": "2016-01-27T17:06:50+01:00"
 		},
@@ -522,7 +513,6 @@
 			"path": "go.pedge.io/lion/proto",
 			"revision": "6f7b720e6144f490d838a43cc43555dfc6bf916a",
 			"revisionTime": "2016-01-27T17:06:50+01:00"
->>>>>>> b875efaf
 		},
 		{
 			"path": "go.pedge.io/pb/go/google/protobuf",
