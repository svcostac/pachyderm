{
  "kind": "ServiceAccount",
  "apiVersion": "v1",
  "metadata": {
    "name": "pachyderm",
    "namespace": "pachyderm",
    "creationTimestamp": null,
    "labels": {
      "app": "",
      "suite": "pachyderm"
    }
  }
}
{
  "kind": "ServiceAccount",
  "apiVersion": "v1",
  "metadata": {
    "name": "pachyderm-worker",
    "namespace": "pachyderm",
    "creationTimestamp": null,
    "labels": {
      "app": "",
      "suite": "pachyderm"
    }
  }
}
{
  "kind": "ClusterRole",
  "apiVersion": "rbac.authorization.k8s.io/v1",
  "metadata": {
    "name": "pachyderm",
    "namespace": "pachyderm",
    "creationTimestamp": null,
    "labels": {
      "app": "",
      "suite": "pachyderm"
    }
  },
  "rules": [
    {
      "verbs": [
        "get",
        "list",
        "watch"
      ],
      "apiGroups": [
        ""
      ],
      "resources": [
        "nodes",
        "pods",
        "pods/log",
        "endpoints"
      ]
    },
    {
      "verbs": [
        "get",
        "list",
        "watch",
        "create",
        "update",
        "delete"
      ],
      "apiGroups": [
        ""
      ],
      "resources": [
        "replicationcontrollers",
        "services"
      ]
    },
    {
      "verbs": [
        "get",
        "list",
        "watch",
        "create",
        "update",
        "delete",
        "deletecollection"
      ],
      "apiGroups": [
        ""
      ],
      "resources": [
        "secrets"
      ]
    }
  ]
}
{
  "kind": "ClusterRoleBinding",
  "apiVersion": "rbac.authorization.k8s.io/v1",
  "metadata": {
    "name": "pachyderm",
    "namespace": "pachyderm",
    "creationTimestamp": null,
    "labels": {
      "app": "",
      "suite": "pachyderm"
    }
  },
  "subjects": [
    {
      "kind": "ServiceAccount",
      "name": "pachyderm",
      "namespace": "pachyderm"
    }
  ],
  "roleRef": {
    "apiGroup": "",
    "kind": "ClusterRole",
    "name": "pachyderm"
  }
}
{
  "kind": "Role",
  "apiVersion": "rbac.authorization.k8s.io/v1",
  "metadata": {
    "name": "pachyderm-worker",
    "namespace": "pachyderm",
    "creationTimestamp": null,
    "labels": {
      "app": "",
      "suite": "pachyderm"
    }
  },
  "rules": [
    {
      "verbs": [
        "get",
        "list",
        "update",
        "create",
        "delete"
      ],
      "apiGroups": [
        ""
      ],
      "resources": [
        "services"
      ]
    }
  ]
}
{
  "kind": "RoleBinding",
  "apiVersion": "rbac.authorization.k8s.io/v1",
  "metadata": {
    "name": "pachyderm-worker",
    "namespace": "pachyderm",
    "creationTimestamp": null,
    "labels": {
      "app": "",
      "suite": "pachyderm"
    }
  },
  "subjects": [
    {
      "kind": "ServiceAccount",
      "name": "pachyderm-worker",
      "namespace": "pachyderm"
    }
  ],
  "roleRef": {
    "apiGroup": "",
    "kind": "Role",
    "name": "pachyderm-worker"
  }
}
{
  "kind": "Service",
  "apiVersion": "v1",
  "metadata": {
    "name": "etcd-headless",
    "namespace": "pachyderm",
    "creationTimestamp": null,
    "labels": {
      "app": "etcd",
      "suite": "pachyderm"
    }
  },
  "spec": {
    "ports": [
      {
        "name": "peer-port",
        "port": 2380,
        "targetPort": 0
      }
    ],
    "selector": {
      "app": "etcd"
    },
    "clusterIP": "None"
  },
  "status": {
    "loadBalancer": {}
  }
}
{
  "apiVersion": "apps/v1",
  "kind": "StatefulSet",
  "metadata": {
    "labels": {
      "app": "etcd",
      "suite": "pachyderm"
    },
    "name": "etcd",
    "namespace": "pachyderm"
  },
  "spec": {
    "replicas": 3,
    "selector": {
      "matchLabels": {
        "app": "etcd",
        "suite": "pachyderm"
      }
    },
    "serviceName": "etcd-headless",
    "template": {
      "metadata": {
        "labels": {
          "app": "etcd",
          "suite": "pachyderm"
        },
        "name": "etcd",
        "namespace": "pachyderm"
      },
      "spec": {
        "containers": [
          {
            "args": [
              "\"/usr/local/bin/etcd\" \"--listen-client-urls=http://0.0.0.0:2379\" \"--advertise-client-urls=http://0.0.0.0:2379\" \"--data-dir=/var/data/etcd\" \"--auto-compaction-retention=1\" \"--max-txn-ops=10000\" \"--max-request-bytes=52428800\" \"--quota-backend-bytes=8589934592\" \"--listen-peer-urls=http://0.0.0.0:2380\" \"--initial-cluster-token=pach-cluster\" \"--initial-advertise-peer-urls=http://${ETCD_NAME}.etcd-headless.${NAMESPACE}.svc.cluster.local:2380\" \"--initial-cluster=etcd-0=http://etcd-0.etcd-headless.${NAMESPACE}.svc.cluster.local:2380,etcd-1=http://etcd-1.etcd-headless.${NAMESPACE}.svc.cluster.local:2380,etcd-2=http://etcd-2.etcd-headless.${NAMESPACE}.svc.cluster.local:2380\""
            ],
            "command": [
              "/bin/sh",
              "-c"
            ],
            "env": [
              {
                "name": "ETCD_NAME",
                "valueFrom": {
                  "fieldRef": {
                    "apiVersion": "v1",
                    "fieldPath": "metadata.name"
                  }
                }
              },
              {
                "name": "NAMESPACE",
                "valueFrom": {
                  "fieldRef": {
                    "apiVersion": "v1",
                    "fieldPath": "metadata.namespace"
                  }
                }
              }
            ],
            "image": "quay.io/coreos/etcd:v3.3.5",
            "imagePullPolicy": "IfNotPresent",
            "name": "etcd",
            "ports": [
              {
                "containerPort": 2379,
                "name": "client-port"
              },
              {
                "containerPort": 2380,
                "name": "peer-port"
              }
            ],
            "resources": {
              "requests": {
                "cpu": "1",
                "memory": "2G"
              }
            },
            "volumeMounts": [
              {
                "mountPath": "/var/data/etcd",
                "name": "etcd-storage"
              }
            ]
          }
        ],
        "imagePullSecrets": null
      }
    },
    "volumeClaimTemplates": [
      {
        "metadata": {
          "annotations": {
            "volume.beta.kubernetes.io/storage-class": "storage-class"
          },
          "labels": {
            "app": "etcd",
            "suite": "pachyderm"
          },
          "name": "etcd-storage",
          "namespace": "pachyderm"
        },
        "spec": {
          "accessModes": [
            "ReadWriteOnce"
          ],
          "resources": {
            "requests": {
              "storage": "50Gi"
            }
          }
        }
      }
    ]
  }
}
{
  "kind": "Service",
  "apiVersion": "v1",
  "metadata": {
    "name": "etcd",
    "namespace": "pachyderm",
    "creationTimestamp": null,
    "labels": {
      "app": "etcd",
      "suite": "pachyderm"
    }
  },
  "spec": {
    "ports": [
      {
        "name": "client-port",
        "port": 2379,
        "targetPort": 0
      }
    ],
    "selector": {
      "app": "etcd"
    },
    "type": "NodePort"
  },
  "status": {
    "loadBalancer": {}
  }
}
{
  "kind": "Service",
  "apiVersion": "v1",
  "metadata": {
    "name": "pachd",
    "namespace": "pachyderm",
    "creationTimestamp": null,
    "labels": {
      "app": "pachd",
      "suite": "pachyderm"
    },
    "annotations": {
      "prometheus.io/port": "656",
      "prometheus.io/scrape": "true"
    }
  },
  "spec": {
    "ports": [
      {
        "name": "api-grpc-port",
        "port": 650,
        "targetPort": 0,
        "nodePort": 30650
      },
      {
        "name": "trace-port",
        "port": 651,
        "targetPort": 0,
        "nodePort": 30651
      },
      {
        "name": "api-http-port",
        "port": 652,
        "targetPort": 0,
        "nodePort": 30652
      },
      {
        "name": "saml-port",
        "port": 654,
        "targetPort": 0,
        "nodePort": 30654
      },
      {
        "name": "api-git-port",
        "port": 655,
        "targetPort": 0,
        "nodePort": 30655
      },
      {
        "name": "s3gateway-port",
        "port": 600,
        "targetPort": 0,
        "nodePort": 30600
      }
    ],
    "selector": {
      "app": "pachd"
    },
    "type": "NodePort"
  },
  "status": {
    "loadBalancer": {}
  }
}
{
  "kind": "Service",
  "apiVersion": "v1",
  "metadata": {
    "name": "pachd-peer",
    "namespace": "pachyderm",
    "creationTimestamp": null,
    "labels": {
      "app": "pachd",
      "suite": "pachyderm"
    }
  },
  "spec": {
    "ports": [
      {
        "name": "api-grpc-peer-port",
        "port": 30653,
        "targetPort": 653
      }
    ],
    "selector": {
      "app": "pachd"
    },
    "type": "ClusterIP"
  },
  "status": {
    "loadBalancer": {}
  }
}
{
  "kind": "Deployment",
  "apiVersion": "apps/v1",
  "metadata": {
    "name": "pachd",
    "namespace": "pachyderm",
    "creationTimestamp": null,
    "labels": {
      "app": "pachd",
      "suite": "pachyderm"
    }
  },
  "spec": {
    "replicas": 1,
    "selector": {
      "matchLabels": {
        "app": "pachd",
        "suite": "pachyderm"
      }
    },
    "template": {
      "metadata": {
        "name": "pachd",
        "namespace": "pachyderm",
        "creationTimestamp": null,
        "labels": {
          "app": "pachd",
          "suite": "pachyderm"
        },
        "annotations": {
          "iam.amazonaws.com/role": ""
        }
      },
      "spec": {
        "volumes": [
          {
            "name": "pach-disk"
          },
          {
            "name": "pachyderm-storage-secret",
            "secret": {
              "secretName": "pachyderm-storage-secret"
            }
          }
        ],
        "containers": [
          {
            "name": "pachd",
            "image": "pachyderm/pachd:1.10.0",
<<<<<<< HEAD
=======
            "command": [
              "/app/pachd"
            ],
>>>>>>> 1297a4eb
            "ports": [
              {
                "name": "api-grpc-port",
                "containerPort": 650,
                "protocol": "TCP"
              },
              {
                "name": "trace-port",
                "containerPort": 651
              },
              {
                "name": "api-http-port",
                "containerPort": 652,
                "protocol": "TCP"
              },
              {
                "name": "peer-port",
                "containerPort": 653,
                "protocol": "TCP"
              },
              {
                "name": "api-git-port",
                "containerPort": 655,
                "protocol": "TCP"
              },
              {
                "name": "saml-port",
                "containerPort": 654,
                "protocol": "TCP"
              }
            ],
            "env": [
              {
                "name": "PACH_ROOT",
                "value": "/pach"
              },
              {
                "name": "ETCD_PREFIX"
              },
              {
                "name": "NUM_SHARDS",
                "value": "16"
              },
              {
                "name": "STORAGE_BACKEND",
                "value": "AMAZON"
              },
              {
                "name": "STORAGE_HOST_PATH"
              },
              {
                "name": "WORKER_IMAGE",
                "value": "pachyderm/worker:1.10.0"
              },
              {
                "name": "IMAGE_PULL_SECRET"
              },
              {
                "name": "WORKER_SIDECAR_IMAGE",
                "value": "pachyderm/pachd:1.10.0"
              },
              {
                "name": "WORKER_IMAGE_PULL_POLICY",
                "value": "IfNotPresent"
              },
              {
                "name": "PACHD_VERSION",
                "value": "1.10.0"
              },
              {
                "name": "METRICS",
                "value": "true"
              },
              {
                "name": "LOG_LEVEL",
                "value": "info"
              },
              {
                "name": "BLOCK_CACHE_BYTES",
                "value": "1G"
              },
              {
                "name": "IAM_ROLE"
              },
              {
                "name": "NO_EXPOSE_DOCKER_SOCKET",
                "value": "true"
              },
              {
                "name": "PACHYDERM_AUTHENTICATION_DISABLED_FOR_TESTING",
                "value": "false"
              },
              {
                "name": "PACHD_POD_NAMESPACE",
                "valueFrom": {
                  "fieldRef": {
                    "apiVersion": "v1",
                    "fieldPath": "metadata.namespace"
                  }
                }
              },
              {
                "name": "PACHD_MEMORY_REQUEST",
                "valueFrom": {
                  "resourceFieldRef": {
                    "containerName": "pachd",
                    "resource": "requests.memory",
                    "divisor": "0"
                  }
                }
              },
              {
                "name": "EXPOSE_OBJECT_API",
                "value": "false"
              },
              {
                "name": "CLUSTER_DEPLOYMENT_ID",
                "value": "test"
              },
              {
                "name": "REQUIRE_CRITICAL_SERVERS_ONLY",
                "value": "false"
              },
              {
                "name": "GOOGLE_BUCKET",
                "valueFrom": {
                  "secretKeyRef": {
                    "name": "pachyderm-storage-secret",
                    "key": "google-bucket",
                    "optional": true
                  }
                }
              },
              {
                "name": "GOOGLE_CRED",
                "valueFrom": {
                  "secretKeyRef": {
                    "name": "pachyderm-storage-secret",
                    "key": "google-cred",
                    "optional": true
                  }
                }
              },
              {
                "name": "MICROSOFT_CONTAINER",
                "valueFrom": {
                  "secretKeyRef": {
                    "name": "pachyderm-storage-secret",
                    "key": "microsoft-container",
                    "optional": true
                  }
                }
              },
              {
                "name": "MICROSOFT_ID",
                "valueFrom": {
                  "secretKeyRef": {
                    "name": "pachyderm-storage-secret",
                    "key": "microsoft-id",
                    "optional": true
                  }
                }
              },
              {
                "name": "MICROSOFT_SECRET",
                "valueFrom": {
                  "secretKeyRef": {
                    "name": "pachyderm-storage-secret",
                    "key": "microsoft-secret",
                    "optional": true
                  }
                }
              },
              {
                "name": "MINIO_BUCKET",
                "valueFrom": {
                  "secretKeyRef": {
                    "name": "pachyderm-storage-secret",
                    "key": "minio-bucket",
                    "optional": true
                  }
                }
              },
              {
                "name": "MINIO_ENDPOINT",
                "valueFrom": {
                  "secretKeyRef": {
                    "name": "pachyderm-storage-secret",
                    "key": "minio-endpoint",
                    "optional": true
                  }
                }
              },
              {
                "name": "MINIO_ID",
                "valueFrom": {
                  "secretKeyRef": {
                    "name": "pachyderm-storage-secret",
                    "key": "minio-id",
                    "optional": true
                  }
                }
              },
              {
                "name": "MINIO_SECRET",
                "valueFrom": {
                  "secretKeyRef": {
                    "name": "pachyderm-storage-secret",
                    "key": "minio-secret",
                    "optional": true
                  }
                }
              },
              {
                "name": "MINIO_SECURE",
                "valueFrom": {
                  "secretKeyRef": {
                    "name": "pachyderm-storage-secret",
                    "key": "minio-secure",
                    "optional": true
                  }
                }
              },
              {
                "name": "MINIO_SIGNATURE",
                "valueFrom": {
                  "secretKeyRef": {
                    "name": "pachyderm-storage-secret",
                    "key": "minio-signature",
                    "optional": true
                  }
                }
              },
              {
                "name": "AMAZON_REGION",
                "valueFrom": {
                  "secretKeyRef": {
                    "name": "pachyderm-storage-secret",
                    "key": "amazon-region",
                    "optional": true
                  }
                }
              },
              {
                "name": "AMAZON_BUCKET",
                "valueFrom": {
                  "secretKeyRef": {
                    "name": "pachyderm-storage-secret",
                    "key": "amazon-bucket",
                    "optional": true
                  }
                }
              },
              {
                "name": "AMAZON_ID",
                "valueFrom": {
                  "secretKeyRef": {
                    "name": "pachyderm-storage-secret",
                    "key": "amazon-id",
                    "optional": true
                  }
                }
              },
              {
                "name": "AMAZON_SECRET",
                "valueFrom": {
                  "secretKeyRef": {
                    "name": "pachyderm-storage-secret",
                    "key": "amazon-secret",
                    "optional": true
                  }
                }
              },
              {
                "name": "AMAZON_TOKEN",
                "valueFrom": {
                  "secretKeyRef": {
                    "name": "pachyderm-storage-secret",
                    "key": "amazon-token",
                    "optional": true
                  }
                }
              },
              {
                "name": "AMAZON_VAULT_ADDR",
                "valueFrom": {
                  "secretKeyRef": {
                    "name": "pachyderm-storage-secret",
                    "key": "amazon-vault-addr",
                    "optional": true
                  }
                }
              },
              {
                "name": "AMAZON_VAULT_ROLE",
                "valueFrom": {
                  "secretKeyRef": {
                    "name": "pachyderm-storage-secret",
                    "key": "amazon-vault-role",
                    "optional": true
                  }
                }
              },
              {
                "name": "AMAZON_VAULT_TOKEN",
                "valueFrom": {
                  "secretKeyRef": {
                    "name": "pachyderm-storage-secret",
                    "key": "amazon-vault-token",
                    "optional": true
                  }
                }
              },
              {
                "name": "AMAZON_DISTRIBUTION",
                "valueFrom": {
                  "secretKeyRef": {
                    "name": "pachyderm-storage-secret",
                    "key": "amazon-distribution",
                    "optional": true
                  }
                }
              },
              {
                "name": "CUSTOM_ENDPOINT",
                "valueFrom": {
                  "secretKeyRef": {
                    "name": "pachyderm-storage-secret",
                    "key": "custom-endpoint",
                    "optional": true
                  }
                }
              },
              {
                "name": "RETRIES",
                "valueFrom": {
                  "secretKeyRef": {
                    "name": "pachyderm-storage-secret",
                    "key": "retries",
                    "optional": true
                  }
                }
              },
              {
                "name": "TIMEOUT",
                "valueFrom": {
                  "secretKeyRef": {
                    "name": "pachyderm-storage-secret",
                    "key": "timeout",
                    "optional": true
                  }
                }
              },
              {
                "name": "UPLOAD_ACL",
                "valueFrom": {
                  "secretKeyRef": {
                    "name": "pachyderm-storage-secret",
                    "key": "upload-acl",
                    "optional": true
                  }
                }
              },
              {
                "name": "REVERSE",
                "valueFrom": {
                  "secretKeyRef": {
                    "name": "pachyderm-storage-secret",
                    "key": "reverse",
                    "optional": true
                  }
                }
              },
              {
                "name": "PART_SIZE",
                "valueFrom": {
                  "secretKeyRef": {
                    "name": "pachyderm-storage-secret",
                    "key": "part-size",
                    "optional": true
                  }
                }
              },
              {
                "name": "MAX_UPLOAD_PARTS",
                "valueFrom": {
                  "secretKeyRef": {
                    "name": "pachyderm-storage-secret",
                    "key": "max-upload-parts",
                    "optional": true
                  }
                }
              },
              {
                "name": "DISABLE_SSL",
                "valueFrom": {
                  "secretKeyRef": {
                    "name": "pachyderm-storage-secret",
                    "key": "disable-ssl",
                    "optional": true
                  }
                }
              },
              {
                "name": "NO_VERIFY_SSL",
                "valueFrom": {
                  "secretKeyRef": {
                    "name": "pachyderm-storage-secret",
                    "key": "no-verify-ssl",
                    "optional": true
                  }
                }
              },
              {
                "name": "STORAGE_UPLOAD_CONCURRENCY_LIMIT",
                "value": "100"
              }
            ],
            "resources": {
              "limits": {
                "cpu": "1",
                "memory": "3G"
              },
              "requests": {
                "cpu": "1",
                "memory": "3G"
              }
            },
            "volumeMounts": [
              {
                "name": "pach-disk",
                "mountPath": "/pach"
              },
              {
                "name": "pachyderm-storage-secret",
                "mountPath": "/pachyderm-storage-secret"
              }
            ],
            "readinessProbe": {
              "exec": {
                "command": [
                  "/app/pachd",
                  "--readiness"
                ]
              }
            },
            "imagePullPolicy": "IfNotPresent"
          }
        ],
        "serviceAccountName": "pachyderm"
      }
    },
    "strategy": {}
  },
  "status": {}
}
{
  "kind": "Service",
  "apiVersion": "v1",
  "metadata": {
    "name": "dash",
    "namespace": "pachyderm",
    "creationTimestamp": null,
    "labels": {
      "app": "dash",
      "suite": "pachyderm"
    }
  },
  "spec": {
    "ports": [
      {
        "name": "dash-http",
        "port": 8080,
        "targetPort": 0,
        "nodePort": 30080
      },
      {
        "name": "grpc-proxy-http",
        "port": 8081,
        "targetPort": 0,
        "nodePort": 30081
      }
    ],
    "selector": {
      "app": "dash",
      "suite": "pachyderm"
    },
    "type": "NodePort"
  },
  "status": {
    "loadBalancer": {}
  }
}
{
  "kind": "Deployment",
  "apiVersion": "apps/v1",
  "metadata": {
    "name": "dash",
    "namespace": "pachyderm",
    "creationTimestamp": null,
    "labels": {
      "app": "dash",
      "suite": "pachyderm"
    }
  },
  "spec": {
    "selector": {
      "matchLabels": {
        "app": "dash",
        "suite": "pachyderm"
      }
    },
    "template": {
      "metadata": {
        "name": "dash",
        "namespace": "pachyderm",
        "creationTimestamp": null,
        "labels": {
          "app": "dash",
          "suite": "pachyderm"
        }
      },
      "spec": {
        "containers": [
          {
            "name": "dash",
            "image": "pachyderm/dash:1.9.0",
            "ports": [
              {
                "name": "dash-http",
                "containerPort": 8080
              }
            ],
            "resources": {},
            "imagePullPolicy": "IfNotPresent"
          },
          {
            "name": "grpc-proxy",
            "image": "pachyderm/grpc-proxy:0.4.10",
            "ports": [
              {
                "name": "grpc-proxy-http",
                "containerPort": 8081
              }
            ],
            "resources": {},
            "imagePullPolicy": "IfNotPresent"
          }
        ]
      }
    },
    "strategy": {}
  },
  "status": {}
}
{
  "kind": "Secret",
  "apiVersion": "v1",
  "metadata": {
    "name": "pachyderm-storage-secret",
    "namespace": "pachyderm",
    "creationTimestamp": null,
    "labels": {
      "app": "pachyderm-storage-secret",
      "suite": "pachyderm"
    }
  },
  "data": {
    "amazon-bucket": "cGFjaC1idWNrZXQ=",
    "amazon-distribution": "",
    "amazon-id": "c3RvcmFnZS1pZA==",
    "amazon-region": "dXMtZWFzdC0x",
    "amazon-secret": "c3RvcmFnZS1zZWNyZXQ=",
    "amazon-token": "",
    "custom-endpoint": "c3RvcmFnZS5lbmRwb2ludA==",
    "disable-ssl": "ZmFsc2U=",
    "max-upload-parts": "MTAwMDA=",
    "no-verify-ssl": "ZmFsc2U=",
    "part-size": "NTI0Mjg4MA==",
    "retries": "MTA=",
    "reverse": "dHJ1ZQ==",
    "timeout": "NW0=",
    "upload-acl": "YnVja2V0LW93bmVyLWZ1bGwtY29udHJvbA=="
  }
}<|MERGE_RESOLUTION|>--- conflicted
+++ resolved
@@ -485,12 +485,9 @@
           {
             "name": "pachd",
             "image": "pachyderm/pachd:1.10.0",
-<<<<<<< HEAD
-=======
             "command": [
               "/app/pachd"
             ],
->>>>>>> 1297a4eb
             "ports": [
               {
                 "name": "api-grpc-port",
