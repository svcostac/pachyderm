package client

import (
<<<<<<< HEAD
	"context"
=======
	"bytes"
>>>>>>> 13140526
	"io"

	"github.com/pachyderm/pachyderm/src/client/pfs"
	"github.com/pachyderm/pachyderm/src/client/pkg/grpcutil"
)

// NewRepo creates a pfs.Repo.
func NewRepo(repoName string) *pfs.Repo {
	return &pfs.Repo{Name: repoName}
}

// NewCommit creates a pfs.Commit.
func NewCommit(repoName string, commitID string) *pfs.Commit {
	return &pfs.Commit{
		Repo: NewRepo(repoName),
		ID:   commitID,
	}
}

// NewFile creates a pfs.File.
func NewFile(repoName string, commitID string, path string) *pfs.File {
	return &pfs.File{
		Commit: NewCommit(repoName, commitID),
		Path:   path,
	}
}

// NewBlock creates a pfs.Block.
func NewBlock(hash string) *pfs.Block {
	return &pfs.Block{
		Hash: hash,
	}
}

// CreateRepo creates a new Repo object in pfs with the given name. Repos are
// the top level data object in pfs and should be used to store data of a
// similar type. For example rather than having a single Repo for an entire
// project you might have seperate Repos for logs, metrics, database dumps etc.
func (c APIClient) CreateRepo(repoName string) error {
	_, err := c.PfsAPIClient.CreateRepo(
		c.ctx(),
		&pfs.CreateRepoRequest{
			Repo: NewRepo(repoName),
		},
	)
	return sanitizeErr(err)
}

// InspectRepo returns info about a specific Repo.
func (c APIClient) InspectRepo(repoName string) (*pfs.RepoInfo, error) {
	repoInfo, err := c.PfsAPIClient.InspectRepo(
		c.ctx(),
		&pfs.InspectRepoRequest{
			Repo: NewRepo(repoName),
		},
	)
	if err != nil {
		return nil, sanitizeErr(err)
	}
	return repoInfo, nil
}

// ListRepo returns info about all Repos.
// provenance specifies a set of provenance repos, only repos which have ALL of
// the specified repos as provenance will be returned unless provenance is nil
// in which case it is ignored.
func (c APIClient) ListRepo(provenance []string) ([]*pfs.RepoInfo, error) {
	request := &pfs.ListRepoRequest{}
	for _, repoName := range provenance {
		request.Provenance = append(request.Provenance, NewRepo(repoName))
	}
	repoInfos, err := c.PfsAPIClient.ListRepo(
		c.ctx(),
		request,
	)
	if err != nil {
		return nil, sanitizeErr(err)
	}
	return repoInfos.RepoInfo, nil
}

// DeleteRepo deletes a repo and reclaims the storage space it was using. Note
// that as of 1.0 we do not reclaim the blocks that the Repo was referencing,
// this is because they may also be referenced by other Repos and deleting them
// would make those Repos inaccessible. This will be resolved in later
// versions.
// If "force" is set to true, the repo will be removed regardless of errors.
// This argument should be used with care.
func (c APIClient) DeleteRepo(repoName string, force bool) error {
	_, err := c.PfsAPIClient.DeleteRepo(
		c.ctx(),
		&pfs.DeleteRepoRequest{
			Repo:  NewRepo(repoName),
			Force: force,
		},
	)
	return err
}

// StartCommit begins the process of committing data to a Repo. Once started
// you can write to the Commit with PutFile and when all the data has been
// written you must finish the Commit with FinishCommit. NOTE, data is not
// persisted until FinishCommit is called.
// parentCommit specifies the parent Commit, upon creation the new Commit will
// appear identical to the parent Commit, data can safely be added to the new
// commit without affecting the contents of the parent Commit. You may pass ""
// as parentCommit in which case the new Commit will have no parent and will
// initially appear empty.
// branch is a more convenient way to build linear chains of commits. When a
// commit is started with a non empty branch the value of branch becomes an
// alias for the created Commit. This enables a more intuitive access pattern.
// When the commit is started on a branch the previous head of the branch is
// used as the parent of the commit.
func (c APIClient) StartCommit(repoName string, parentCommit string) (*pfs.Commit, error) {
	commit, err := c.PfsAPIClient.StartCommit(
		c.ctx(),
		&pfs.StartCommitRequest{
			Parent: &pfs.Commit{
				Repo: &pfs.Repo{
					Name: repoName,
				},
				ID: parentCommit,
			},
		},
	)
	if err != nil {
		return nil, sanitizeErr(err)
	}
	return commit, nil
}

// FinishCommit ends the process of committing data to a Repo and persists the
// Commit. Once a Commit is finished the data becomes immutable and future
// attempts to write to it with PutFile will error.
func (c APIClient) FinishCommit(repoName string, commitID string) error {
	_, err := c.PfsAPIClient.FinishCommit(
		c.ctx(),
		&pfs.FinishCommitRequest{
			Commit: NewCommit(repoName, commitID),
		},
	)
	return sanitizeErr(err)
}

// InspectCommit returns info about a specific Commit.
func (c APIClient) InspectCommit(repoName string, commitID string) (*pfs.CommitInfo, error) {
	commitInfo, err := c.PfsAPIClient.InspectCommit(
		c.ctx(),
		&pfs.InspectCommitRequest{
			Commit: NewCommit(repoName, commitID),
		},
	)
	if err != nil {
		return nil, sanitizeErr(err)
	}
	return commitInfo, nil
}

// ListCommit lists commits.
//
// If only `repo` is given, all commits in the repo are returned.
//
// If `to` is given, only the ancestors of `to`, including `to` itself,
// are considered.

// If `from` is given, only the descendents of `from`, including `from`
// itself, are considered.
//
// `number` determines how many commits are returned.  If `number` is 0,
// all commits that match the aforementioned criteria are returned.
func (c APIClient) ListCommit(repoName string, to string, from string, number uint64) ([]*pfs.CommitInfo, error) {
	req := &pfs.ListCommitRequest{
		Repo:   NewRepo(repoName),
		Number: number,
	}
	if from != "" {
		req.From = NewCommit(repoName, from)
	}
	if to != "" {
		req.To = NewCommit(repoName, to)
	}
	commitInfos, err := c.PfsAPIClient.ListCommit(
		c.ctx(),
		req,
	)
	if err != nil {
		return nil, sanitizeErr(err)
	}
	return commitInfos.CommitInfo, nil
}

// ListCommitByRepo lists all commits in a repo.
func (c APIClient) ListCommitByRepo(repoName string) ([]*pfs.CommitInfo, error) {
	return c.ListCommit(repoName, "", "", 0)
}

// ListBranch lists the active branches on a Repo.
func (c APIClient) ListBranch(repoName string) ([]*pfs.Branch, error) {
	branches, err := c.PfsAPIClient.ListBranch(
		c.ctx(),
		&pfs.ListBranchRequest{
			Repo: NewRepo(repoName),
		},
	)
	if err != nil {
		return nil, sanitizeErr(err)
	}
	return branches.Branches, nil
}

// SetBranch sets a commit and its ancestors as a branch
func (c APIClient) SetBranch(repoName string, commit string, branch string) error {
	_, err := c.PfsAPIClient.SetBranch(
		c.ctx(),
		&pfs.SetBranchRequest{
			Commit: NewCommit(repoName, commit),
			Branch: branch,
		},
	)
	return sanitizeErr(err)
}

// DeleteBranch deletes a branch, but leaves the commits themselves intact.
// In other words, those commits can still be accessed via commit IDs and
// other branches they happen to be on.
func (c APIClient) DeleteBranch(repoName string, branch string) error {
	_, err := c.PfsAPIClient.DeleteBranch(
		c.ctx(),
		&pfs.DeleteBranchRequest{
			Repo:   NewRepo(repoName),
			Branch: branch,
		},
	)
	return sanitizeErr(err)
}

// DeleteCommit deletes a commit.
// Note it is currently not implemented.
func (c APIClient) DeleteCommit(repoName string, commitID string) error {
	_, err := c.PfsAPIClient.DeleteCommit(
		c.ctx(),
		&pfs.DeleteCommitRequest{
			Commit: NewCommit(repoName, commitID),
		},
	)
	return sanitizeErr(err)
}

// FlushCommit blocks until all of the commits which have a set of commits as
// provenance have finished. For commits to be considered they must have all of
// the specified commits as provenance. This in effect waits for all of the
// jobs that are triggered by a set of commits to complete.
// It returns an error if any of the commits it's waiting on are cancelled due
// to one of the jobs encountering an error during runtime.
// If toRepos is not nil then only the commits up to and including those repos
// will be considered, otherwise all repos are considered.
// Note that it's never necessary to call FlushCommit to run jobs, they'll run
// no matter what, FlushCommit just allows you to wait for them to complete and
// see their output once they do.
func (c APIClient) FlushCommit(commits []*pfs.Commit, toRepos []*pfs.Repo) ([]*pfs.CommitInfo, error) {
	commitInfos, err := c.PfsAPIClient.FlushCommit(
		c.ctx(),
		&pfs.FlushCommitRequest{
			Commit: commits,
			ToRepo: toRepos,
		},
	)
	if err != nil {
		return nil, sanitizeErr(err)
	}
	return commitInfos.CommitInfo, nil
}

type CommitInfoIterator interface {
	Next() (*pfs.CommitInfo, error)
	Close()
}

type commitInfoIterator struct {
	stream pfs.API_SubscribeCommitClient
	cancel context.CancelFunc
}

func (c *commitInfoIterator) Next() (*pfs.CommitInfo, error) {
	return c.stream.Recv()
}

func (c *commitInfoIterator) Close() {
	c.cancel()
	// this is completely retarded, but according to this thread it's
	// necessary for closing a server-side stream from the client side.
	// https://github.com/grpc/grpc-go/issues/188
	for {
		if _, err := c.stream.Recv(); err != nil {
			break
		}
	}
}

func (c APIClient) SubscribeCommit(repo string, branch string, from string) (CommitInfoIterator, error) {
	ctx, cancel := context.WithCancel(c.ctx())
	stream, err := c.PfsAPIClient.SubscribeCommit(
		ctx,
		&pfs.SubscribeCommitRequest{
			Repo:   NewRepo(repo),
			Branch: branch,
			From:   NewCommit(repo, from),
		},
	)
	if err != nil {
		return nil, sanitizeErr(err)
	}
	return &commitInfoIterator{stream, cancel}, nil
}

// TODO: this API is temporary being used until the tag store is implemented
func (c APIClient) Put(reader io.Reader) (*pfs.BlockRef, error) {
	blocks, err := c.PutBlock(pfs.Delimiter_NONE, reader)
	if err != nil {
		return nil, err
	}
	return blocks.BlockRef[0], nil
}

// PutBlock takes a reader and splits the data in it into blocks.
// Blocks are guaranteed to be new line delimited.
// Blocks are content addressed and are thus identified by hashes of the content.
// NOTE: this is lower level function that's used internally and might not be
// useful to users.
func (c APIClient) PutBlock(delimiter pfs.Delimiter, reader io.Reader) (blockRefs *pfs.BlockRefs, retErr error) {
	writer, err := c.newPutBlockWriteCloser(delimiter)
	if err != nil {
		return nil, sanitizeErr(err)
	}
	defer func() {
		err := writer.Close()
		if err != nil && retErr == nil {
			retErr = err
		}
		if retErr == nil {
			blockRefs = writer.blockRefs
		}
	}()
	if _, err := io.Copy(writer, reader); err != nil {
		return nil, sanitizeErr(err)
	}
	// Return value gets set in deferred function
	return nil, nil
}

// GetBlock returns the content of a block using it's hash.
// offset specifies a number of bytes that should be skipped in the beginning of the block.
// size limits the total amount of data returned, note you will get fewer bytes
// than size if you pass a value larger than the size of the block.
// If size is set to 0 then all of the data will be returned.
// NOTE: this is lower level function that's used internally and might not be
// useful to users.
func (c APIClient) GetBlock(hash string, offset uint64, size uint64) (io.Reader, error) {
	apiGetBlockClient, err := c.BlockAPIClient.GetBlock(
		c.ctx(),
		&pfs.GetBlockRequest{
			Block:       NewBlock(hash),
			OffsetBytes: offset,
			SizeBytes:   size,
		},
	)
	if err != nil {
		return nil, sanitizeErr(err)
	}
	return grpcutil.NewStreamingBytesReader(apiGetBlockClient), nil
}

// DeleteBlock deletes a block from the block store.
// NOTE: this is lower level function that's used internally and might not be
// useful to users.
func (c APIClient) DeleteBlock(block *pfs.Block) error {
	_, err := c.BlockAPIClient.DeleteBlock(
		c.ctx(),
		&pfs.DeleteBlockRequest{
			Block: block,
		},
	)
	return sanitizeErr(err)
}

// InspectBlock returns info about a specific Block.
func (c APIClient) InspectBlock(hash string) (*pfs.BlockInfo, error) {
	blockInfo, err := c.BlockAPIClient.InspectBlock(
		c.ctx(),
		&pfs.InspectBlockRequest{
			Block: NewBlock(hash),
		},
	)
	if err != nil {
		return nil, sanitizeErr(err)
	}
	return blockInfo, nil
}

// ListBlock returns info about all Blocks.
func (c APIClient) ListBlock() ([]*pfs.BlockInfo, error) {
	blockInfos, err := c.BlockAPIClient.ListBlock(
		c.ctx(),
		&pfs.ListBlockRequest{},
	)
	if err != nil {
		return nil, sanitizeErr(err)
	}
	return blockInfos.BlockInfo, nil
}

// PutObject puts a value into the object store and tags it with 0 or more tags.
func (c APIClient) PutObject(r io.Reader, tags ...string) (object *pfs.Object, retErr error) {
	w, err := c.newPutObjectWriteCloser(tags...)
	if err != nil {
		return nil, sanitizeErr(err)
	}
	defer func() {
		if err := w.Close(); err != nil && retErr == nil {
			retErr = sanitizeErr(err)
		}
		if retErr == nil {
			object = w.object
		}
	}()
	if _, err := io.CopyBuffer(w, r, make([]byte, MaxMsgSize/2)); err != nil {
		return nil, sanitizeErr(err)
	}
	// return value set by deferred function
	return nil, nil
}

// GetObject gets an object out of the object store by hash.
func (c APIClient) GetObject(hash string, writer io.Writer) error {
	getObjectClient, err := c.ObjectAPIClient.GetObject(
		c.ctx(),
		&pfs.Object{Hash: hash},
	)
	if err != nil {
		return sanitizeErr(err)
	}
	if err := grpcutil.WriteFromStreamingBytesClient(getObjectClient, writer); err != nil {
		return sanitizeErr(err)
	}
	return nil
}

// ReadObject gets an object by hash and returns it directly as []byte.
func (c APIClient) ReadObject(hash string) ([]byte, error) {
	var buffer bytes.Buffer
	if err := c.GetObject(hash, &buffer); err != nil {
		return nil, err
	}
	return buffer.Bytes(), nil
}

// TagObject applies a tag to an existing object.
func (c APIClient) TagObject(hash string, tags ...string) error {
	var _tags []*pfs.Tag
	for _, tag := range tags {
		_tags = append(_tags, &pfs.Tag{Name: tag})
	}
	if _, err := c.ObjectAPIClient.TagObject(
		c.ctx(),
		&pfs.TagObjectRequest{
			Object: &pfs.Object{Hash: hash},
			Tags:   _tags,
		},
	); err != nil {
		return sanitizeErr(err)
	}
	return nil
}

// InspectObject returns info about an Object.
func (c APIClient) InspectObject(hash string) (*pfs.ObjectInfo, error) {
	value, err := c.ObjectAPIClient.InspectObject(
		c.ctx(),
		&pfs.Object{Hash: hash},
	)
	if err != nil {
		return nil, sanitizeErr(err)
	}
	return value, nil
}

// GetTag gets an object out of the object store by tag.
func (c APIClient) GetTag(tag string, writer io.Writer) error {
	getTagClient, err := c.ObjectAPIClient.GetTag(
		c.ctx(),
		&pfs.Tag{Name: tag},
	)
	if err != nil {
		return sanitizeErr(err)
	}
	if err := grpcutil.WriteFromStreamingBytesClient(getTagClient, writer); err != nil {
		return sanitizeErr(err)
	}
	return nil
}

// ReadTag gets an object by tag and returns it directly as []byte.
func (c APIClient) ReadTag(tag string) ([]byte, error) {
	var buffer bytes.Buffer
	if err := c.GetTag(tag, &buffer); err != nil {
		return nil, err
	}
	return buffer.Bytes(), nil
}

// Compact forces compaction of objects.
func (c APIClient) Compact() error {
	_, err := c.ObjectAPIClient.Compact(
		c.ctx(),
		&types.Empty{},
	)
	return err
}

// PutFileWriter writes a file to PFS.
// NOTE: PutFileWriter returns an io.WriteCloser you must call Close on it when
// you are done writing.
func (c APIClient) PutFileWriter(repoName string, commitID string, path string, delimiter pfs.Delimiter) (io.WriteCloser, error) {
	return c.newPutFileWriteCloser(repoName, commitID, path, delimiter)
}

// PutFile writes a file to PFS from a reader.
func (c APIClient) PutFile(repoName string, commitID string, path string, reader io.Reader) (_ int, retErr error) {
	c.streamSemaphore <- struct{}{}
	defer func() { <-c.streamSemaphore }()
	return c.PutFileWithDelimiter(repoName, commitID, path, pfs.Delimiter_LINE, reader)
}

//PutFileWithDelimiter writes a file to PFS from a reader
// delimiter is used to tell PFS how to break the input into blocks
func (c APIClient) PutFileWithDelimiter(repoName string, commitID string, path string, delimiter pfs.Delimiter, reader io.Reader) (_ int, retErr error) {
	writer, err := c.PutFileWriter(repoName, commitID, path, delimiter)
	if err != nil {
		return 0, sanitizeErr(err)
	}
	defer func() {
		if err := writer.Close(); err != nil && retErr == nil {
			retErr = err
		}
	}()
	written, err := io.Copy(writer, reader)
	return int(written), err
}

// PutFileURL puts a file using the content found at a URL.
// The URL is sent to the server which performs the request.
// recursive allow for recursive scraping of some types URLs for example on s3:// urls.
func (c APIClient) PutFileURL(repoName string, commitID string, path string, url string, recursive bool) (retErr error) {
	putFileClient, err := c.PfsAPIClient.PutFile(c.ctx())
	if err != nil {
		return sanitizeErr(err)
	}
	defer func() {
		if _, err := putFileClient.CloseAndRecv(); err != nil && retErr == nil {
			retErr = sanitizeErr(err)
		}
	}()
	if err := putFileClient.Send(&pfs.PutFileRequest{
		File:      NewFile(repoName, commitID, path),
		FileType:  pfs.FileType_FILE,
		Url:       url,
		Recursive: recursive,
	}); err != nil {
		return sanitizeErr(err)
	}
	return nil
}

// GetFile returns the contents of a file at a specific Commit.
// offset specifies a number of bytes that should be skipped in the beginning of the file.
// size limits the total amount of data returned, note you will get fewer bytes
// than size if you pass a value larger than the size of the file.
// If size is set to 0 then all of the data will be returned.
func (c APIClient) GetFile(repoName string, commitID string, path string, offset int64, size int64, writer io.Writer) error {
	c.streamSemaphore <- struct{}{}
	defer func() { <-c.streamSemaphore }()
	return c.getFile(repoName, commitID, path, offset, size, writer)
}

func (c APIClient) getFile(repoName string, commitID string, path string, offset int64, size int64, writer io.Writer) error {
	apiGetFileClient, err := c.PfsAPIClient.GetFile(
		c.ctx(),
		&pfs.GetFileRequest{
			File:        NewFile(repoName, commitID, path),
			OffsetBytes: offset,
			SizeBytes:   size,
		},
	)
	if err != nil {
		return sanitizeErr(err)
	}
	if err := grpcutil.WriteFromStreamingBytesClient(apiGetFileClient, writer); err != nil {
		return sanitizeErr(err)
	}
	return nil
}

// InspectFile returns info about a specific file.
func (c APIClient) InspectFile(repoName string, commitID string, path string) (*pfs.FileInfo, error) {
	return c.inspectFile(repoName, commitID, path)
}

func (c APIClient) inspectFile(repoName string, commitID string, path string) (*pfs.FileInfo, error) {
	fileInfo, err := c.PfsAPIClient.InspectFile(
		c.ctx(),
		&pfs.InspectFileRequest{
			File: NewFile(repoName, commitID, path),
		},
	)
	if err != nil {
		return nil, sanitizeErr(err)
	}
	return fileInfo, nil
}

// ListFile returns info about all files in a Commit.
func (c APIClient) ListFile(repoName string, commitID string, path string) ([]*pfs.FileInfo, error) {
	fileInfos, err := c.PfsAPIClient.ListFile(
		c.ctx(),
		&pfs.ListFileRequest{
			File: NewFile(repoName, commitID, path),
		},
	)
	if err != nil {
		return nil, sanitizeErr(err)
	}
	return fileInfos.FileInfo, nil
}

// WalkFn is the type of the function called for each file in Walk.
// Returning a non-nil error from WalkFn will result in Walk aborting and
// returning said error.
type WalkFn func(*pfs.FileInfo) error

// Walk walks the pfs filesystem rooted at path. walkFn will be called for each
// file found under path, this includes both regular files and directories.
func (c APIClient) Walk(repoName string, commitID string, path string, walkFn WalkFn) error {
	fileInfos, err := c.ListFile(repoName, commitID, path)
	if err != nil {
		return err
	}
	for _, fileInfo := range fileInfos {
		if err := walkFn(fileInfo); err != nil {
			return err
		}
		if fileInfo.FileType == pfs.FileType_DIR {
			if err := c.Walk(repoName, commitID, fileInfo.File.Path, walkFn); err != nil {
				return err
			}
		}
	}
	return nil
}

// DeleteFile deletes a file from a Commit.
// DeleteFile leaves a tombstone in the Commit, assuming the file isn't written
// to later attempting to get the file from the finished commit will result in
// not found error.
// The file will of course remain intact in the Commit's parent.
func (c APIClient) DeleteFile(repoName string, commitID string, path string) error {
	_, err := c.PfsAPIClient.DeleteFile(
		c.ctx(),
		&pfs.DeleteFileRequest{
			File: NewFile(repoName, commitID, path),
		},
	)
	return err
}

// MakeDirectory creates a directory in PFS.
// Note directories are created implicitly by PutFile, so you technically never
// need this function unless you want to create an empty directory.
func (c APIClient) MakeDirectory(repoName string, commitID string, path string) (retErr error) {
	putFileClient, err := c.PfsAPIClient.PutFile(c.ctx())
	if err != nil {
		return sanitizeErr(err)
	}
	defer func() {
		if _, err := putFileClient.CloseAndRecv(); err != nil && retErr == nil {
			retErr = sanitizeErr(err)
		}
	}()
	return sanitizeErr(putFileClient.Send(
		&pfs.PutFileRequest{
			File:     NewFile(repoName, commitID, path),
			FileType: pfs.FileType_DIR,
		},
	))
}

type putFileWriteCloser struct {
	request       *pfs.PutFileRequest
	putFileClient pfs.API_PutFileClient
	sent          bool
}

func (c APIClient) newPutFileWriteCloser(repoName string, commitID string, path string, delimiter pfs.Delimiter) (*putFileWriteCloser, error) {
	putFileClient, err := c.PfsAPIClient.PutFile(c.ctx())
	if err != nil {
		return nil, err
	}
	return &putFileWriteCloser{
		request: &pfs.PutFileRequest{
			File:     NewFile(repoName, commitID, path),
			FileType: pfs.FileType_FILE,
		},
		putFileClient: putFileClient,
	}, nil
}

func (w *putFileWriteCloser) Write(p []byte) (int, error) {
	bytesWritten := 0
	for {
		// Buffer the write so that we don't exceed the grpc
		// MaxMsgSize. This value includes the whole payload
		// including headers, so we're conservative and halve it
		ceil := bytesWritten + MaxMsgSize/2
		if ceil > len(p) {
			ceil = len(p)
		}
		actualP := p[bytesWritten:ceil]
		if len(actualP) == 0 {
			break
		}
		w.request.Value = actualP
		if err := w.putFileClient.Send(w.request); err != nil {
			return 0, sanitizeErr(err)
		}
		w.sent = true
		w.request.Value = nil
		// File is only needed on the first request
		w.request.File = nil
		bytesWritten += len(actualP)
	}
	return bytesWritten, nil
}

func (w *putFileWriteCloser) Close() error {
	// we always send at least one request, otherwise it's impossible to create
	// an empty file
	if !w.sent {
		if err := w.putFileClient.Send(w.request); err != nil {
			return err
		}
	}
	_, err := w.putFileClient.CloseAndRecv()
	return sanitizeErr(err)
}

type putBlockWriteCloser struct {
	request        *pfs.PutBlockRequest
	putBlockClient pfs.BlockAPI_PutBlockClient
	blockRefs      *pfs.BlockRefs
}

func (c APIClient) newPutBlockWriteCloser(delimiter pfs.Delimiter) (*putBlockWriteCloser, error) {
	putBlockClient, err := c.BlockAPIClient.PutBlock(c.ctx())
	if err != nil {
		return nil, sanitizeErr(err)
	}
	return &putBlockWriteCloser{
		request: &pfs.PutBlockRequest{
			Delimiter: delimiter,
		},
		putBlockClient: putBlockClient,
		blockRefs:      &pfs.BlockRefs{},
	}, nil
}

func (w *putBlockWriteCloser) Write(p []byte) (int, error) {
	w.request.Value = p
	if err := w.putBlockClient.Send(w.request); err != nil {
		return 0, sanitizeErr(err)
	}
	return len(p), nil
}

func (w *putBlockWriteCloser) Close() error {
	var err error
	w.blockRefs, err = w.putBlockClient.CloseAndRecv()
	return sanitizeErr(err)
<<<<<<< HEAD
=======
}

type putObjectWriteCloser struct {
	request         *pfs.PutObjectRequest
	putObjectClient pfs.ObjectAPI_PutObjectClient
	object          *pfs.Object
}

func (c APIClient) newPutObjectWriteCloser(tags ...string) (*putObjectWriteCloser, error) {
	putObjectClient, err := c.ObjectAPIClient.PutObject(c.ctx())
	if err != nil {
		return nil, sanitizeErr(err)
	}
	var _tags []*pfs.Tag
	for _, tag := range tags {
		_tags = append(_tags, &pfs.Tag{Name: tag})
	}
	return &putObjectWriteCloser{
		request: &pfs.PutObjectRequest{
			Tags: _tags,
		},
		putObjectClient: putObjectClient,
	}, nil
}

func (w *putObjectWriteCloser) Write(p []byte) (int, error) {
	w.request.Value = p
	if err := w.putObjectClient.Send(w.request); err != nil {
		return 0, sanitizeErr(err)
	}
	w.request.Tags = nil
	return len(p), nil
}

func (w *putObjectWriteCloser) Close() error {
	var err error
	w.object, err = w.putObjectClient.CloseAndRecv()
	return sanitizeErr(err)
}

func newDiffMethod(repoName string, fromCommitID string, fullFile bool) *pfs.DiffMethod {
	if fromCommitID != "" {
		return &pfs.DiffMethod{
			FromCommit: NewCommit(repoName, fromCommitID),
			FullFile:   fullFile,
		}
	}
	return nil
>>>>>>> 13140526
}<|MERGE_RESOLUTION|>--- conflicted
+++ resolved
@@ -1,13 +1,11 @@
 package client
 
 import (
-<<<<<<< HEAD
+	"bytes"
 	"context"
-=======
-	"bytes"
->>>>>>> 13140526
 	"io"
 
+	"github.com/gogo/protobuf/types"
 	"github.com/pachyderm/pachyderm/src/client/pfs"
 	"github.com/pachyderm/pachyderm/src/client/pkg/grpcutil"
 )
@@ -792,8 +790,6 @@
 	var err error
 	w.blockRefs, err = w.putBlockClient.CloseAndRecv()
 	return sanitizeErr(err)
-<<<<<<< HEAD
-=======
 }
 
 type putObjectWriteCloser struct {
@@ -832,15 +828,4 @@
 	var err error
 	w.object, err = w.putObjectClient.CloseAndRecv()
 	return sanitizeErr(err)
-}
-
-func newDiffMethod(repoName string, fromCommitID string, fullFile bool) *pfs.DiffMethod {
-	if fromCommitID != "" {
-		return &pfs.DiffMethod{
-			FromCommit: NewCommit(repoName, fromCommitID),
-			FullFile:   fullFile,
-		}
-	}
-	return nil
->>>>>>> 13140526
 }