--- conflicted
+++ resolved
@@ -372,13 +372,8 @@
 	_, err := c.PfsAPIClient.RenewTmpFileSet(
 		c.Ctx(),
 		&pfs.RenewTmpFileSetRequest{
-<<<<<<< HEAD
-			FilesetId: ID,
-			Ttl:       int64(ttl),
-=======
 			FilesetId:  ID,
 			TtlSeconds: int64(ttl.Seconds()),
->>>>>>> fb042339
 		},
 	)
 	return err
