package cmds

import (
	"bufio"
	"bytes"
	"fmt"
	"io"
	"net/http"
	"net/url"
	"os"
	"path"
	"path/filepath"
	"strings"
	"syscall"
	"text/tabwriter"

	"golang.org/x/sync/errgroup"

	"github.com/pachyderm/pachyderm/src/client"
	pfsclient "github.com/pachyderm/pachyderm/src/client/pfs"
	"github.com/pachyderm/pachyderm/src/client/pkg/uuid"
	"github.com/pachyderm/pachyderm/src/server/pfs/fuse"
	"github.com/pachyderm/pachyderm/src/server/pfs/pretty"
	"github.com/pachyderm/pachyderm/src/server/pkg/cmd"

	"github.com/spf13/cobra"
	"go.pedge.io/pkg/cobra"
	"go.pedge.io/pkg/exec"
)

// Cmds returns a slice containing pfs commands.
func Cmds(address string, noMetrics *bool) []*cobra.Command {
	metrics := !*noMetrics
	var fileNumber int
	var fileModulus int
	var blockNumber int
	var blockModulus int
	shard := func() *pfsclient.Shard {
		return &pfsclient.Shard{
			FileNumber:   uint64(fileNumber),
			FileModulus:  uint64(fileModulus),
			BlockNumber:  uint64(blockNumber),
			BlockModulus: uint64(blockModulus),
		}
	}

	addShardFlags := func(cmd *cobra.Command) {
		cmd.Flags().IntVarP(&fileNumber, "file-shard", "s", 0, "file shard to read")
		cmd.Flags().IntVarP(&fileModulus, "file-modulus", "m", 1, "modulus of file shard")
		cmd.Flags().IntVarP(&blockNumber, "block-shard", "b", 0, "block shard to read")
		cmd.Flags().IntVarP(&blockModulus, "block-modulus", "n", 1, "modulus of block shard")
	}

	repo := &cobra.Command{
		Use:   "repo",
		Short: "Docs for repos.",
		Long: `Repos, short for repository, are the top level data object in Pachyderm.

Repos are created with create-repo.`,
		Run: cmd.RunFixedArgs(0, func(args []string) error {
			return nil
		}),
	}

	createRepo := &cobra.Command{
		Use:   "create-repo repo-name",
		Short: "Create a new repo.",
		Long:  "Create a new repo.",
		Run: cmd.RunFixedArgs(1, func(args []string) error {
			client, err := client.NewMetricsClientFromAddress(address, metrics, "user")
			if err != nil {
				return err
			}
			return client.CreateRepo(args[0])
		}),
	}

	inspectRepo := &cobra.Command{
		Use:   "inspect-repo repo-name",
		Short: "Return info about a repo.",
		Long:  "Return info about a repo.",
		Run: cmd.RunFixedArgs(1, func(args []string) error {
			client, err := client.NewMetricsClientFromAddress(address, metrics, "user")
			if err != nil {
				return err
			}
			repoInfo, err := client.InspectRepo(args[0])
			if err != nil {
				return err
			}
			if repoInfo == nil {
				return fmt.Errorf("repo %s not found", args[0])
			}
			return pretty.PrintDetailedRepoInfo(repoInfo)
		}),
	}

	var listRepoProvenance cmd.RepeatedStringArg
	listRepo := &cobra.Command{
		Use:   "list-repo",
		Short: "Return all repos.",
		Long:  "Reutrn all repos.",
		Run: cmd.RunFixedArgs(0, func(args []string) error {
			c, err := client.NewMetricsClientFromAddress(address, metrics, "user")
			if err != nil {
				return err
			}
			repoInfos, err := c.ListRepo(listRepoProvenance)
			if err != nil {
				return err
			}
			writer := tabwriter.NewWriter(os.Stdout, 20, 1, 3, ' ', 0)
			pretty.PrintRepoHeader(writer)
			for _, repoInfo := range repoInfos {
				pretty.PrintRepoInfo(writer, repoInfo)
			}
			return writer.Flush()
		}),
	}
	listRepo.Flags().VarP(&listRepoProvenance, "provenance", "p", "list only repos with the specified repos provenance")

	var force bool
	deleteRepo := &cobra.Command{
		Use:   "delete-repo repo-name",
		Short: "Delete a repo.",
		Long:  "Delete a repo.",
		Run: cmd.RunFixedArgs(1, func(args []string) error {
			client, err := client.NewMetricsClientFromAddress(address, metrics, "user")
			if err != nil {
				return err
			}
			return client.DeleteRepo(args[0], force)
		}),
	}
	deleteRepo.Flags().BoolVarP(&force, "force", "f", false, "remove the repo regardless of errors; use with care")

	commit := &cobra.Command{
		Use:   "commit",
		Short: "Docs for commits.",
		Long: `Commits are atomic transactions on the content of a repo.

Creating a commit is a multistep process:
- start a new commit with start-commit
- write files to it through fuse or with put-file
- finish the new commit with finish-commit

Commits that have been started but not finished are NOT durable storage.
Commits become reliable (and immutable) when they are finished.

Commits can be created with another commit as a parent.
This layers the data in the commit over the data in the parent.`,
		Run: cmd.RunFixedArgs(0, func(args []string) error {
			return nil
		}),
	}

	startCommit := &cobra.Command{
		Use:   "start-commit repo-name [parent-commit | branch]",
		Short: "Start a new commit.",
		Long: `Start a new commit with parent-commit as the parent, or start a commit on the given branch; if the branch does not exist, it will be created.

Examples:

    # Start a commit in repo "foo" on branch "bar"
	$ pachctl start-commit foo bar

	# Start a commit with master/3 as the parent in repo foo
	$ pachctl start-commit foo master/3
`,
		Run: cmd.RunFixedArgs(2, func(args []string) error {
			client, err := client.NewMetricsClientFromAddress(address, metrics, "user")
			if err != nil {
				return err
			}
			commit, err := client.StartCommit(args[0], args[1])
			if err != nil {
				return err
			}
			fmt.Println(commit.ID)
			return nil
		}),
	}

	forkCommit := &cobra.Command{
		Use:   "fork-commit repo-name parent-commit branch-name",
		Short: "Start a new commit with a given parent on a new branch.",
		Long: `Start a new commit with parent-commit as the parent, on a new branch with the name branch-name.

Examples:

    # Start a commit in repo "test" on a new branch "bar" with foo/2 as the parent
	$ pachctl fork-commit test foo/2 bar
`,
		Run: cmd.RunFixedArgs(3, func(args []string) error {
			client, err := client.NewMetricsClientFromAddress(address, metrics, "user")
			if err != nil {
				return err
			}
			commit, err := client.ForkCommit(args[0], args[1], args[2])
			if err != nil {
				return err
			}
			fmt.Println(commit.ID)
			return nil
		}),
	}

	var cancel bool
	finishCommit := &cobra.Command{
		Use:   "finish-commit repo-name commit-id",
		Short: "Finish a started commit.",
		Long:  "Finish a started commit. Commit-id must be a writeable commit.",
		Run: cmd.RunFixedArgs(2, func(args []string) error {
			client, err := client.NewMetricsClientFromAddress(address, metrics, "user")
			if err != nil {
				return err
			}
			if cancel {
				return client.CancelCommit(args[0], args[1])
			}
			return client.FinishCommit(args[0], args[1])
		}),
	}
	finishCommit.Flags().BoolVarP(&cancel, "cancel", "c", false, "cancel the commit")

	inspectCommit := &cobra.Command{
		Use:   "inspect-commit repo-name commit-id",
		Short: "Return info about a commit.",
		Long:  "Return info about a commit.",
		Run: cmd.RunFixedArgs(2, func(args []string) error {
			client, err := client.NewMetricsClientFromAddress(address, metrics, "user")
			if err != nil {
				return err
			}
			commitInfo, err := client.InspectCommit(args[0], args[1])
			if err != nil {
				return err
			}
			if commitInfo == nil {
				return fmt.Errorf("commit %s not found", args[1])
			}
			return pretty.PrintDetailedCommitInfo(commitInfo)
		}),
	}

	deleteCommit := &cobra.Command{
		Use:   "delete-commit repo-name commit-id",
		Short: "Delete a commit.",
		Long:  "Delete a commit.  The commit needs to be 1) open and 2) the head of a branch.",
		Run: cmd.RunFixedArgs(2, func(args []string) error {
			client, err := client.NewMetricsClientFromAddress(address, metrics, "user")
			if err != nil {
				return err
			}
			fmt.Printf("delete-commit is a beta feature; specifically, it may race with concurrent start-commit on the same branch.  Are you sure you want to proceed? yN\n")
			r := bufio.NewReader(os.Stdin)
			bytes, err := r.ReadBytes('\n')
			if err != nil {
				return err
			}
			if bytes[0] == 'y' || bytes[0] == 'Y' {
				if err := client.DeleteCommit(args[0], args[1]); err != nil {
					return err
				}
			}
			return nil
		}),
	}

	var all bool
	var block bool
	var listCommitExclude cmd.RepeatedStringArg
	var listCommitProvenance cmd.RepeatedStringArg
	listCommit := &cobra.Command{
		Use:   "list-commit repo-name",
		Short: "Return all commits on a set of repos.",
		Long: `Return all commits on a set of repos.

Examples:

	# return commits in repo "foo" and repo "bar"
	$ pachctl list-commit foo bar

	# return commits in repo "foo" on branch "master"
	$ pachctl list-commit foo/master

	# return commits in repo "foo" since commit master/2
	$ pachctl list-commit foo/master -e foo/master/2

	# return commits in repo "foo" that have commits
	# "bar/master/3" and "baz/master/5" as provenance
	$ pachctl list-commit foo -p bar/master/3 -p baz/master/5

`,
		Run: pkgcobra.Run(func(args []string) error {
			include, err := cmd.ParseCommits(args)
			if err != nil {
				return err
			}

			exclude, err := cmd.ParseCommits(listCommitExclude)
			if err != nil {
				return err
			}

			provenance, err := cmd.ParseCommits(listCommitProvenance)
			if err != nil {
				return err
			}
			status := pfsclient.CommitStatus_NORMAL
			if all {
				status = pfsclient.CommitStatus_ALL
			}

			c, err := client.NewMetricsClientFromAddress(address, metrics, "user")
			if err != nil {
				return err
			}

			commitInfos, err := c.ListCommit(exclude, include, provenance, client.CommitTypeNone, status, block)
			if err != nil {
				return err
			}

			writer := tabwriter.NewWriter(os.Stdout, 20, 1, 3, ' ', 0)
			pretty.PrintCommitInfoHeader(writer)
			for _, commitInfo := range commitInfos {
				pretty.PrintCommitInfo(writer, commitInfo)
			}
			return writer.Flush()
		}),
	}
	listCommit.Flags().BoolVarP(&all, "all", "a", false, "list all commits including cancelled and archived ones")
	listCommit.Flags().BoolVarP(&block, "block", "b", false, "block until there are new commits since the from commits")
	listCommit.Flags().VarP(&listCommitExclude, "exclude", "x",
		"exclude the ancestors of this commit, or exclude the commits on this branch")
	listCommit.Flags().VarP(&listCommitProvenance, "provenance", "p",
		"list only commits with the specified `commit`s provenance, commits are specified as RepoName/CommitID")

	squashCommit := &cobra.Command{
		Use:   "squash-commit repo-name commits to-commit",
		Short: "Squash a number of commits into a single commit.",
		Long: `Squash a number of commits into a single commit.

Examples:

	# squash commits foo/2 and foo/3 into bar/1 in repo "test"
	# note that bar/1 needs to be an open commit
	$ pachctl squash-commit test foo/2 foo/3 bar/1
`,
		Run: pkgcobra.Run(func(args []string) error {
			if len(args) < 3 {
				fmt.Println("invalid arguments")
				return nil
			}

			c, err := client.NewMetricsClientFromAddress(address, metrics, "user")
			if err != nil {
				return err
			}

			return c.SquashCommit(args[0], args[1:len(args)-1], args[len(args)-1])
		}),
	}

	replayCommit := &cobra.Command{
		Use:   "replay-commit repo-name commits branch",
		Short: "Replay a number of commits onto a branch.",
		Long: `Replay a number of commits onto a branch

Examples:

	# replay unique commits on branch "foo" to branch "bar".  The common commits on
	# these branches won't be replayed.
	$ pachctl replay-commit test foo bar
`,
		Run: pkgcobra.Run(func(args []string) error {
			if len(args) < 3 {
				fmt.Println("invalid arguments")
				return nil
			}

			c, err := client.NewMetricsClientFromAddress(address, metrics, "user")
			if err != nil {
				return err
			}

			commits, err := c.ReplayCommit(args[0], args[1:len(args)-1], args[len(args)-1])
			if err != nil {
				return err
			}

			for _, commit := range commits {
				fmt.Println(commit.ID)
			}
			return nil
		}),
	}

	var repos cmd.RepeatedStringArg
	flushCommit := &cobra.Command{
		Use:   "flush-commit commit [commit ...]",
		Short: "Wait for all commits caused by the specified commits to finish and return them.",
		Long: `Wait for all commits caused by the specified commits to finish and return them.

Examples:

	# return commits caused by foo/master/1 and bar/master/2
	$ pachctl flush-commit foo/master/1 bar/master/2

	# return commits caused by foo/master/1 leading to repos bar and baz
	$ pachctl flush-commit foo/master/1 -r bar -r baz

`,
		Run: pkgcobra.Run(func(args []string) error {
			commits, err := cmd.ParseCommits(args)
			if err != nil {
				return err
			}

			c, err := client.NewMetricsClientFromAddress(address, metrics, "user")
			if err != nil {
				return err
			}

			var toRepos []*pfsclient.Repo
			for _, repoName := range repos {
				toRepos = append(toRepos, client.NewRepo(repoName))
			}

			commitInfos, err := c.FlushCommit(commits, toRepos)
			if err != nil {
				return err
			}

			writer := tabwriter.NewWriter(os.Stdout, 20, 1, 3, ' ', 0)
			pretty.PrintCommitInfoHeader(writer)
			for _, commitInfo := range commitInfos {
				pretty.PrintCommitInfo(writer, commitInfo)
			}
			return writer.Flush()
		}),
	}
	flushCommit.Flags().VarP(&repos, "repos", "r", "Wait only for commits leading to a specific set of repos")

	listBranch := &cobra.Command{
		Use:   "list-branch repo-name",
		Short: "Return all branches on a repo.",
		Long:  "Return all branches on a repo.",
		Run: cmd.RunFixedArgs(1, func(args []string) error {
			client, err := client.NewMetricsClientFromAddress(address, metrics, "user")
			if err != nil {
				return err
			}
			status := pfsclient.CommitStatus_NORMAL
			if all {
				status = pfsclient.CommitStatus_ALL
			}
			branches, err := client.ListBranch(args[0], status)
			if err != nil {
				return err
			}
			for _, branch := range branches {
				fmt.Println(branch)
			}
			return nil
		}),
	}
	listBranch.Flags().BoolVarP(&all, "all", "a", false, "list all branches including cancelled and archived ones")

	file := &cobra.Command{
		Use:   "file",
		Short: "Docs for files.",
		Long: `Files are the lowest level data object in Pachyderm.

Files can be written to started (but not finished) commits with put-file.
Files can be read from finished commits with get-file.`,
		Run: cmd.RunFixedArgs(0, func(args []string) error {
			return nil
		}),
	}

	var filePaths []string
	var recursive bool
	var commitFlag bool
	var inputFile string
<<<<<<< HEAD
	// putFilePath is a helper for putFile
	putFilePath := func(client *client.APIClient, repoName, commitID, path, filePath string) error {
		if filePath == "-" {
			if path == "" {
				return errors.New("either a path or the -f flag needs to be provided")
			}
			_, err := client.PutFile(repoName, commitID, path, os.Stdin)
			return err
		}
		// try parsing the filename as a url, if it is one do a PutFileURL
		if url, err := url.Parse(filePath); err == nil && url.Scheme != "" {
			if path == "" {
				return client.PutFileURL(repoName, commitID, strings.TrimPrefix(url.Path, "/"), url.String(), recursive)
			}
			return client.PutFileURL(repoName, commitID, filepath.Join(path, url.Path), url.String(), recursive)
		}
		if !recursive {
			if path != "" {
				return cpFile(client, repoName, commitID, path, filePath)
			}
			return cpFile(client, repoName, commitID, filePath, filePath)
		}
		var eg errgroup.Group
		filepath.Walk(filePath, func(file string, info os.FileInfo, err error) error {
			if info.IsDir() {
				return nil
			}
			if path != "" {
				eg.Go(func() error { return cpFile(client, repoName, commitID, filepath.Join(path, file), file) })
			}
			eg.Go(func() error { return cpFile(client, repoName, commitID, file, file) })
			return nil
		})
		return eg.Wait()
	}
=======
>>>>>>> 54e56883
	putFile := &cobra.Command{
		Use:   "put-file repo-name commit-id path/to/file/in/pfs",
		Short: "Put a file into the filesystem.",
		Long: `Put-file supports a number of ways to insert data into pfs:
Put data from stdin as repo/commit/path:
	echo "data" | pachctl put-file repo commit path

Start a new commmit on branch, put data from stdin as repo/branch/path and
finish the commit:
	echo "data" | pachctl put-file -c repo branch path

Put a file from the local filesystem as repo/commit/path:
	pachctl put-file repo commit path -f file

Put a file from the local filesystem as repo/commit/file:
	pachctl put-file repo commit -f file

Put the contents of a directory as repo/commit/path/dir/file:
	pachctl put-file -r repo commit path -f dir

Put the contents of a directory as repo/commit/dir/file:
	pachctl put-file -r repo commit -f dir

Put the data from a URL as repo/commit/path:
	pachctl put-file repo commit path -f http://host/path

Put the data from a URL as repo/commit/path:
	pachctl put-file repo commit -f http://host/path

Put several files or URLs that are listed in file.
Files and URLs should be newline delimited.
	pachctl put-file repo commit -i file

Put several files or URLs that are listed at URL.
NOTE this URL can reference local files, so it could cause you to put sensitive
files into your Pachyderm cluster.
	pachctl put-file repo commit -i http://host/path
`,
		Run: cmd.RunBoundedArgs(2, 3, func(args []string) (retErr error) {
			client, err := client.NewMetricsClientFromAddress(address, metrics, "user")
			if err != nil {
				return err
			}
			repoName := args[0]
			commitID := args[1]
			var path string
			if len(args) == 3 {
				path = args[2]
			}
			if commitFlag {
				// We start a commit on a UUID branch and merge the commit
				// back to the main branch if PutFile was successful.
				//
				// The reason we do that is that we don't want to create a cancelled
				// commit on the main branch, which can cause future commits to be
				// cancelled as well.
				tmpCommit, err := client.StartCommit(repoName, uuid.NewWithoutDashes())
				if err != nil {
					return err
				}
				// Archiving the commit because we don't want this temporary commit
				// to trigger downstream pipelines.
				if err := client.ArchiveCommit(tmpCommit.Repo.Name, tmpCommit.ID); err != nil {
					return err
				}

				// PutFile should be operating on this temporary commit
				commitID = tmpCommit.ID
				defer func() {
					if retErr != nil {
						// something errored so we try to cancel the commit
						if err := client.CancelCommit(tmpCommit.Repo.Name, tmpCommit.ID); err != nil {
							fmt.Printf("Error cancelling commit: %s", err.Error())
						}
					} else {
						if err := client.FinishCommit(tmpCommit.Repo.Name, tmpCommit.ID); err != nil {
							retErr = err
							return
						}
						// replay the temp commit onto the main branch
						if _, err := client.ReplayCommit(repoName, []string{tmpCommit.ID}, args[1]); err != nil {
							retErr = err
							return
						}
					}
				}()
			}
			var sources []string
			if inputFile != "" {
				var r io.Reader
				if inputFile == "-" {
					r = os.Stdin
				} else if url, err := url.Parse(inputFile); err == nil && url.Scheme != "" {
					resp, err := http.Get(url.String())
					if err != nil {
						return err
					}
					defer func() {
						if err := resp.Body.Close(); err != nil && retErr == nil {
							retErr = err
						}
					}()
					r = resp.Body
				} else {
					inputFile, err := os.Open(inputFile)
					if err != nil {
						return err
					}
					defer func() {
						if err := inputFile.Close(); err != nil && retErr == nil {
							retErr = err
						}
					}()
					r = inputFile
				}
				// scan line by line
				scanner := bufio.NewScanner(r)
				for scanner.Scan() {
					if filePath := scanner.Text(); filePath != "" {
<<<<<<< HEAD
						eg.Go(func() error { return putFilePath(client, repoName, commitID, path, filePath) })
					}
				}
			} else {
				for _, filePath := range filePaths {
					eg.Go(func() error { return putFilePath(client, repoName, commitID, path, filePath) })
=======
						sources = append(sources, filePath)
					}
				}
			} else {
				sources = filePaths
			}
			var eg errgroup.Group
			defer func() {
				if err := eg.Wait(); retErr == nil && err != nil {
					retErr = err
				}
			}()
			for _, source := range sources {
				if len(args) == 2 {
					// The user has not specific a path so we use source as path.
					if source == "-" {
						return fmt.Errorf("no filename specified")
					}
					eg.Go(func() error {
						return putFileHelper(client, args[0], args[1], joinPaths("", source), source, recursive)
					})
				} else if len(sources) == 1 && len(args) == 3 {
					// We have a single source and the user has specified a path,
					// we use the path and ignore source (in terms of naming the file).
					eg.Go(func() error { return putFileHelper(client, args[0], args[1], args[2], source, recursive) })
				} else if len(sources) > 1 && len(args) == 3 {
					// We have multiple sources and the user has specified a path,
					// we use that path as a prefix for the filepaths.
					eg.Go(func() error {
						return putFileHelper(client, args[0], args[1], joinPaths(args[2], source), source, recursive)
					})
>>>>>>> 54e56883
				}
			}
			return nil
		}),
	}
	putFile.Flags().StringSliceVarP(&filePaths, "file", "f", []string{"-"}, "The file to be put, it can be a local file or a URL.")
	putFile.Flags().StringVarP(&inputFile, "input-file", "i", "", "Read filepaths or URLs from a file.  If - is used, paths are read from the standard input.")
	putFile.Flags().BoolVarP(&recursive, "recursive", "r", false, "Recursively put the files in a directory.")
	putFile.Flags().BoolVarP(&commitFlag, "commit", "c", false, "Start and finish the commit in addition to putting data.")

	var fromCommitID string
	var fullFile bool
	addFileFlags := func(cmd *cobra.Command) {
		cmd.Flags().StringVarP(&fromCommitID, "from", "f", "", "only consider data written since this commit")
		cmd.Flags().BoolVar(&fullFile, "full-file", false, "if there has been data since the from commit return the full file")
	}
	getFile := &cobra.Command{
		Use:   "get-file repo-name commit-id path/to/file",
		Short: "Return the contents of a file.",
		Long:  "Return the contents of a file.",
		Run: cmd.RunFixedArgs(3, func(args []string) error {
			client, err := client.NewMetricsClientFromAddress(address, metrics, "user")
			if err != nil {
				return err
			}
			return client.GetFile(args[0], args[1], args[2], 0, 0, fromCommitID, fullFile, shard(), os.Stdout)
		}),
	}
	addShardFlags(getFile)
	addFileFlags(getFile)

	inspectFile := &cobra.Command{
		Use:   "inspect-file repo-name commit-id path/to/file",
		Short: "Return info about a file.",
		Long:  "Return info about a file.",
		Run: cmd.RunFixedArgs(3, func(args []string) error {
			client, err := client.NewMetricsClientFromAddress(address, metrics, "user")
			if err != nil {
				return err
			}
			fileInfo, err := client.InspectFile(args[0], args[1], args[2], fromCommitID, fullFile, shard())
			if err != nil {
				return err
			}
			if fileInfo == nil {
				return fmt.Errorf("file %s not found", args[2])
			}
			return pretty.PrintDetailedFileInfo(fileInfo)
		}),
	}
	addShardFlags(inspectFile)
	addFileFlags(inspectFile)

	var recurse bool
	var fast bool
	listFile := &cobra.Command{
		Use:   "list-file repo-name commit-id path/to/dir",
		Short: "Return the files in a directory.",
		Long:  "Return the files in a directory.",
		Run: cmd.RunBoundedArgs(2, 3, func(args []string) error {
			if fast && recurse {
				return fmt.Errorf("you may only provide either --fast or --recurse, but not both")
			}

			client, err := client.NewMetricsClientFromAddress(address, metrics, "user")
			if err != nil {
				return err
			}
			var path string
			if len(args) == 3 {
				path = args[2]
			}
			var fileInfos []*pfsclient.FileInfo
			if fast {
				fileInfos, err = client.ListFileFast(args[0], args[1], path, fromCommitID, fullFile, shard())
			} else {
				fileInfos, err = client.ListFile(args[0], args[1], path, fromCommitID, fullFile, shard(), recurse)
			}
			if err != nil {
				return err
			}
			writer := tabwriter.NewWriter(os.Stdout, 20, 1, 3, ' ', 0)
			pretty.PrintFileInfoHeader(writer)
			for _, fileInfo := range fileInfos {
				pretty.PrintFileInfo(writer, fileInfo, recurse, fast)
			}
			return writer.Flush()
		}),
	}
	listFile.Flags().BoolVar(&recurse, "recurse", false, "if recurse is true, compute and display the sizes of directories")
	listFile.Flags().BoolVar(&fast, "fast", false, "if fast is true, don't compute the sizes of files; this makes list-file faster")
	addShardFlags(listFile)
	addFileFlags(listFile)

	deleteFile := &cobra.Command{
		Use:   "delete-file repo-name commit-id path/to/file",
		Short: "Delete a file.",
		Long:  "Delete a file.",
		Run: cmd.RunFixedArgs(3, func(args []string) error {
			client, err := client.NewMetricsClientFromAddress(address, metrics, "user")
			if err != nil {
				return err
			}
			return client.DeleteFile(args[0], args[1], args[2])
		}),
	}

	var debug bool
	var allCommits bool
	mount := &cobra.Command{
		Use:   "mount path/to/mount/point",
		Short: "Mount pfs locally. This command blocks.",
		Long:  "Mount pfs locally. This command blocks.",
		Run: cmd.RunFixedArgs(1, func(args []string) error {
			client, err := client.NewMetricsClientFromAddress(address, metrics, "fuse")
			if err != nil {
				return err
			}
			go func() { client.KeepConnected(nil) }()
			mounter := fuse.NewMounter(address, client)
			mountPoint := args[0]
			ready := make(chan bool)
			go func() {
				<-ready
				fmt.Println("Filesystem mounted, CTRL-C to exit.")
			}()
			err = mounter.Mount(mountPoint, shard(), nil, ready, debug, allCommits, false)
			if err != nil {
				return err
			}
			return nil
		}),
	}
	addShardFlags(mount)
	mount.Flags().BoolVarP(&debug, "debug", "d", false, "Turn on debug messages.")
	mount.Flags().BoolVarP(&allCommits, "all-commits", "a", false, "Show archived and cancelled commits.")

	unmount := &cobra.Command{
		Use:   "unmount path/to/mount/point",
		Short: "Unmount pfs.",
		Long:  "Unmount pfs.",
		Run: cmd.RunBoundedArgs(0, 1, func(args []string) error {
			if len(args) == 1 {
				return syscall.Unmount(args[0], 0)
			}

			if all {
				stdin := strings.NewReader(`
mount | grep pfs:// | cut -f 3 -d " "
`)
				var stdout bytes.Buffer
				if err := pkgexec.RunIO(pkgexec.IO{
					Stdin:  stdin,
					Stdout: &stdout,
					Stderr: os.Stderr,
				}, "sh"); err != nil {
					return err
				}
				scanner := bufio.NewScanner(&stdout)
				var mounts []string
				for scanner.Scan() {
					mounts = append(mounts, scanner.Text())
				}
				if len(mounts) == 0 {
					fmt.Println("No mounts found.")
					return nil
				}
				fmt.Printf("Unmount the following filesystems? yN\n")
				for _, mount := range mounts {
					fmt.Printf("%s\n", mount)
				}
				r := bufio.NewReader(os.Stdin)
				bytes, err := r.ReadBytes('\n')
				if err != nil {
					return err
				}
				if bytes[0] == 'y' || bytes[0] == 'Y' {
					for _, mount := range mounts {
						if err := syscall.Unmount(mount, 0); err != nil {
							return err
						}
					}
				}
			}
			return nil
		}),
	}
	unmount.Flags().BoolVarP(&all, "all", "a", false, "unmount all pfs mounts")

	archiveAll := &cobra.Command{
		Use:   "archive-all",
		Short: "Archives all commits in all repos.",
		Long:  "Archives all commits in all repos.",
		Run: cmd.RunFixedArgs(0, func(args []string) error {
			client, err := client.NewMetricsClientFromAddress(address, metrics, "user")
			if err != nil {
				return err
			}
			return client.ArchiveAll()
		}),
	}

	var result []*cobra.Command
	result = append(result, repo)
	result = append(result, createRepo)
	result = append(result, inspectRepo)
	result = append(result, listRepo)
	result = append(result, deleteRepo)
	result = append(result, commit)
	result = append(result, startCommit)
	result = append(result, forkCommit)
	result = append(result, finishCommit)
	result = append(result, inspectCommit)
	result = append(result, deleteCommit)
	result = append(result, listCommit)
	result = append(result, squashCommit)
	result = append(result, replayCommit)
	result = append(result, flushCommit)
	result = append(result, listBranch)
	result = append(result, file)
	result = append(result, putFile)
	result = append(result, getFile)
	result = append(result, inspectFile)
	result = append(result, listFile)
	result = append(result, deleteFile)
	result = append(result, mount)
	result = append(result, unmount)
	result = append(result, archiveAll)
	return result
}

func parseCommitMounts(args []string) []*fuse.CommitMount {
	var result []*fuse.CommitMount
	for _, arg := range args {
		commitMount := &fuse.CommitMount{Commit: client.NewCommit("", "")}
		repo, commitAlias := path.Split(arg)
		commitMount.Commit.Repo.Name = path.Clean(repo)
		split := strings.Split(commitAlias, ":")
		if len(split) > 0 {
			commitMount.Commit.ID = split[0]
		}
		if len(split) > 1 {
			commitMount.Alias = split[1]
		}
		result = append(result, commitMount)
	}
	return result
}

func putFileHelper(client *client.APIClient, repo, commit, path, source string, recursive bool) (retErr error) {
	if source == "-" {
		_, err := client.PutFile(repo, commit, path, os.Stdin)
		return err
	}
	// try parsing the filename as a url, if it is one do a PutFileURL
	if url, err := url.Parse(source); err == nil && url.Scheme != "" {
		return client.PutFileURL(repo, commit, path, url.String(), recursive)
	}
	if recursive {
		var eg errgroup.Group
		filepath.Walk(source, func(filePath string, info os.FileInfo, err error) error {
			if info.IsDir() {
				return nil
			}
			eg.Go(func() error {
				return putFileHelper(client, repo, commit, filepath.Join(path, info.Name()), filepath.Join(filePath, info.Name()), false)
			})
			return nil
		})
		return eg.Wait()
	}
	f, err := os.Open(source)
	if err != nil {
		return err
	}
	defer func() {
		if err := f.Close(); err != nil && retErr == nil {
			retErr = err
		}
	}()
	_, err = client.PutFile(repo, commit, path, f)
	return err
}

func joinPaths(prefix, filePath string) string {
	if url, err := url.Parse(filePath); err == nil && url.Scheme != "" {
		return filepath.Join(prefix, strings.TrimPrefix(url.Path, "/"))
	}
	return filepath.Join(prefix, filePath)
}<|MERGE_RESOLUTION|>--- conflicted
+++ resolved
@@ -484,44 +484,6 @@
 	var recursive bool
 	var commitFlag bool
 	var inputFile string
-<<<<<<< HEAD
-	// putFilePath is a helper for putFile
-	putFilePath := func(client *client.APIClient, repoName, commitID, path, filePath string) error {
-		if filePath == "-" {
-			if path == "" {
-				return errors.New("either a path or the -f flag needs to be provided")
-			}
-			_, err := client.PutFile(repoName, commitID, path, os.Stdin)
-			return err
-		}
-		// try parsing the filename as a url, if it is one do a PutFileURL
-		if url, err := url.Parse(filePath); err == nil && url.Scheme != "" {
-			if path == "" {
-				return client.PutFileURL(repoName, commitID, strings.TrimPrefix(url.Path, "/"), url.String(), recursive)
-			}
-			return client.PutFileURL(repoName, commitID, filepath.Join(path, url.Path), url.String(), recursive)
-		}
-		if !recursive {
-			if path != "" {
-				return cpFile(client, repoName, commitID, path, filePath)
-			}
-			return cpFile(client, repoName, commitID, filePath, filePath)
-		}
-		var eg errgroup.Group
-		filepath.Walk(filePath, func(file string, info os.FileInfo, err error) error {
-			if info.IsDir() {
-				return nil
-			}
-			if path != "" {
-				eg.Go(func() error { return cpFile(client, repoName, commitID, filepath.Join(path, file), file) })
-			}
-			eg.Go(func() error { return cpFile(client, repoName, commitID, file, file) })
-			return nil
-		})
-		return eg.Wait()
-	}
-=======
->>>>>>> 54e56883
 	putFile := &cobra.Command{
 		Use:   "put-file repo-name commit-id path/to/file/in/pfs",
 		Short: "Put a file into the filesystem.",
@@ -641,14 +603,6 @@
 				scanner := bufio.NewScanner(r)
 				for scanner.Scan() {
 					if filePath := scanner.Text(); filePath != "" {
-<<<<<<< HEAD
-						eg.Go(func() error { return putFilePath(client, repoName, commitID, path, filePath) })
-					}
-				}
-			} else {
-				for _, filePath := range filePaths {
-					eg.Go(func() error { return putFilePath(client, repoName, commitID, path, filePath) })
-=======
 						sources = append(sources, filePath)
 					}
 				}
@@ -668,19 +622,18 @@
 						return fmt.Errorf("no filename specified")
 					}
 					eg.Go(func() error {
-						return putFileHelper(client, args[0], args[1], joinPaths("", source), source, recursive)
+						return putFileHelper(client, repoName, commitID, joinPaths("", source), source, recursive)
 					})
 				} else if len(sources) == 1 && len(args) == 3 {
 					// We have a single source and the user has specified a path,
 					// we use the path and ignore source (in terms of naming the file).
-					eg.Go(func() error { return putFileHelper(client, args[0], args[1], args[2], source, recursive) })
+					eg.Go(func() error { return putFileHelper(client, repoName, commitID, path, source, recursive) })
 				} else if len(sources) > 1 && len(args) == 3 {
 					// We have multiple sources and the user has specified a path,
 					// we use that path as a prefix for the filepaths.
 					eg.Go(func() error {
-						return putFileHelper(client, args[0], args[1], joinPaths(args[2], source), source, recursive)
+						return putFileHelper(client, repoName, commitID, joinPaths(path, source), source, recursive)
 					})
->>>>>>> 54e56883
 				}
 			}
 			return nil
