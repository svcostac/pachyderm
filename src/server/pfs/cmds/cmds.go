package cmds

import (
	"bufio"
	"bytes"
	"context"
	"fmt"
	"io"
	"net/http"
	"net/url"
	"os"
	"path"
	"path/filepath"
	"strings"
	"syscall"
	"text/tabwriter"

	"golang.org/x/sync/errgroup"

	"github.com/gogo/protobuf/jsonpb"
	"github.com/pachyderm/pachyderm/src/client"
	"github.com/pachyderm/pachyderm/src/client/limit"
	pfsclient "github.com/pachyderm/pachyderm/src/client/pfs"
	"github.com/pachyderm/pachyderm/src/server/pfs/fuse"
	"github.com/pachyderm/pachyderm/src/server/pfs/pretty"
	"github.com/pachyderm/pachyderm/src/server/pkg/cmdutil"
	"github.com/pachyderm/pachyderm/src/server/pkg/sync"

	"github.com/spf13/cobra"
)

const (
	codestart = "```sh\n\n"
	codeend   = "\n```"

	// DefaultParallelism is the default parallelism used by get-file
	// and put-file.
	DefaultParallelism = 10
)

// Cmds returns a slice containing pfs commands.
func Cmds(address string, noMetrics *bool) []*cobra.Command {
	metrics := !*noMetrics
	raw := false
	rawFlag := func(cmd *cobra.Command) {
		cmd.Flags().BoolVar(&raw, "raw", false, "disable pretty printing, print raw json")
	}
	marshaller := &jsonpb.Marshaler{Indent: "  "}

	repo := &cobra.Command{
		Use:   "repo",
		Short: "Docs for repos.",
		Long: `Repos, short for repository, are the top level data object in Pachyderm.

	Repos are created with create-repo.`,
		Run: cmdutil.RunFixedArgs(0, func(args []string) error {
			return nil
		}),
	}

	var description string
	createRepo := &cobra.Command{
		Use:   "create-repo repo-name",
		Short: "Create a new repo.",
		Long:  "Create a new repo.",
		Run: cmdutil.RunFixedArgs(1, func(args []string) error {
			c, err := client.NewMetricsClientFromAddress(address, metrics, "user")
			if err != nil {
				return err
			}

			_, err = c.PfsAPIClient.CreateRepo(
				context.Background(),
				&pfsclient.CreateRepoRequest{
					Repo:        client.NewRepo(args[0]),
					Description: description,
				},
			)
			return err
		}),
	}
	createRepo.Flags().StringVarP(&description, "description", "d", "", "A description of the repo.")

	inspectRepo := &cobra.Command{
		Use:   "inspect-repo repo-name",
		Short: "Return info about a repo.",
		Long:  "Return info about a repo.",
		Run: cmdutil.RunFixedArgs(1, func(args []string) error {
			client, err := client.NewMetricsClientFromAddress(address, metrics, "user")
			if err != nil {
				return err
			}
			repoInfo, err := client.InspectRepo(args[0])
			if err != nil {
				return err
			}
			if repoInfo == nil {
				return fmt.Errorf("repo %s not found", args[0])
			}
			if raw {
				return marshaller.Marshal(os.Stdout, repoInfo)
			}
			return pretty.PrintDetailedRepoInfo(repoInfo)
		}),
	}
	rawFlag(inspectRepo)

	var listRepoProvenance cmdutil.RepeatedStringArg
	listRepo := &cobra.Command{
		Use:   "list-repo",
		Short: "Return all repos.",
		Long:  "Reutrn all repos.",
		Run: cmdutil.RunFixedArgs(0, func(args []string) error {
			c, err := client.NewMetricsClientFromAddress(address, metrics, "user")
			if err != nil {
				return err
			}
			repoInfos, err := c.ListRepo(listRepoProvenance)
			if err != nil {
				return err
			}
			if raw {
				for _, repoInfo := range repoInfos {
					if err := marshaller.Marshal(os.Stdout, repoInfo); err != nil {
						return err
					}
				}
				return nil
			}
			writer := tabwriter.NewWriter(os.Stdout, 20, 1, 3, ' ', 0)
			pretty.PrintRepoHeader(writer)
			for _, repoInfo := range repoInfos {
				pretty.PrintRepoInfo(writer, repoInfo)
			}
			return writer.Flush()
		}),
	}
	listRepo.Flags().VarP(&listRepoProvenance, "provenance", "p", "list only repos with the specified repos provenance")
	rawFlag(listRepo)

	var force bool
	deleteRepo := &cobra.Command{
		Use:   "delete-repo repo-name",
		Short: "Delete a repo.",
		Long:  "Delete a repo.",
		Run: cmdutil.RunFixedArgs(1, func(args []string) error {
			client, err := client.NewMetricsClientFromAddress(address, metrics, "user")
			if err != nil {
				return err
			}
			return client.DeleteRepo(args[0], force)
		}),
	}
	deleteRepo.Flags().BoolVarP(&force, "force", "f", false, "remove the repo regardless of errors; use with care")

	commit := &cobra.Command{
		Use:   "commit",
		Short: "Docs for commits.",
		Long: `Commits are atomic transactions on the content of a repo.

Creating a commit is a multistep process:
- start a new commit with start-commit
- write files to it through fuse or with put-file
- finish the new commit with finish-commit

Commits that have been started but not finished are NOT durable storage.
Commits become reliable (and immutable) when they are finished.

Commits can be created with another commit as a parent.
This layers the data in the commit over the data in the parent.
`,
		Run: cmdutil.RunFixedArgs(0, func(args []string) error {
			return nil
		}),
	}

	var parent string
	startCommit := &cobra.Command{
		Use:   "start-commit repo-name [branch]",
		Short: "Start a new commit.",
		Long: `Start a new commit with parent-commit as the parent, or start a commit on the given branch; if the branch does not exist, it will be created.

Examples:

` + codestart + `# Start a new commit in repo "test" that's not on any branch
$ pachctl start-commit test

# Start a commit in repo "test" on branch "master"
$ pachctl start-commit test master

# Start a commit with "master" as the parent in repo "test", on a new branch "patch"; essentially a fork.
$ pachctl start-commit test patch -p master

# Start a commit with XXX as the parent in repo "test", not on any branch
$ pachctl start-commit test -p XXX
` + codeend,
		Run: cmdutil.RunBoundedArgs(1, 2, func(args []string) error {
			client, err := client.NewMetricsClientFromAddress(address, metrics, "user")
			if err != nil {
				return err
			}
			var branch string
			if len(args) == 2 {
				branch = args[1]
			}
			commit, err := client.StartCommitParent(args[0], branch, parent)
			if err != nil {
				return err
			}
			fmt.Println(commit.ID)
			return nil
		}),
	}
	startCommit.Flags().StringVarP(&parent, "parent", "p", "", "The parent of the new commit, unneeded if branch is specified and you want to use the previous head of the branch as the parent.")

	finishCommit := &cobra.Command{
		Use:   "finish-commit repo-name commit-id",
		Short: "Finish a started commit.",
		Long:  "Finish a started commit. Commit-id must be a writeable commit.",
		Run: cmdutil.RunFixedArgs(2, func(args []string) error {
			client, err := client.NewMetricsClientFromAddress(address, metrics, "user")
			if err != nil {
				return err
			}
			return client.FinishCommit(args[0], args[1])
		}),
	}

	inspectCommit := &cobra.Command{
		Use:   "inspect-commit repo-name commit-id",
		Short: "Return info about a commit.",
		Long:  "Return info about a commit.",
		Run: cmdutil.RunFixedArgs(2, func(args []string) error {
			client, err := client.NewMetricsClientFromAddress(address, metrics, "user")
			if err != nil {
				return err
			}
			commitInfo, err := client.InspectCommit(args[0], args[1])
			if err != nil {
				return err
			}
			if commitInfo == nil {
				return fmt.Errorf("commit %s not found", args[1])
			}
			if raw {
				return marshaller.Marshal(os.Stdout, commitInfo)
			}
			return pretty.PrintDetailedCommitInfo(commitInfo)
		}),
	}
	rawFlag(inspectCommit)

	var from string
	var number int
	listCommit := &cobra.Command{
		Use:   "list-commit repo-name",
		Short: "Return all commits on a set of repos.",
		Long: `Return all commits on a set of repos.

Examples:

` + codestart + `# return commits in repo "foo"
$ pachctl list-commit foo

# return commits in repo "foo" on branch "master"
$ pachctl list-commit foo master

# return the last 20 commits in repo "foo" on branch "master"
$ pachctl list-commit foo master -n 20

# return commits that are the ancestors of XXX
$ pachctl list-commit foo XXX

# return commits in repo "foo" since commit XXX
$ pachctl list-commit foo master --from XXX
` + codeend,
		Run: cmdutil.RunBoundedArgs(1, 2, func(args []string) (retErr error) {
			c, err := client.NewMetricsClientFromAddress(address, metrics, "user")
			if err != nil {
				return err
			}

			var to string
			if len(args) == 2 {
				to = args[1]
			}

			commitInfos, err := c.ListCommit(args[0], to, from, uint64(number))
			if err != nil {
				return err
			}

			if raw {
				for _, commitInfo := range commitInfos {
					if err := marshaller.Marshal(os.Stdout, commitInfo); err != nil {
						return err
					}
				}
				return nil
			}
			writer := tabwriter.NewWriter(os.Stdout, 20, 1, 3, ' ', 0)
			pretty.PrintCommitInfoHeader(writer)
			for _, commitInfo := range commitInfos {
				pretty.PrintCommitInfo(writer, commitInfo)
			}
			return writer.Flush()
		}),
	}
	listCommit.Flags().StringVarP(&from, "from", "f", "", "list all commits since this commit")
	listCommit.Flags().IntVarP(&number, "number", "n", 0, "list only this many commits; if set to zero, list all commits")
	rawFlag(listCommit)

<<<<<<< HEAD
=======
	var repos cmdutil.RepeatedStringArg
	flushCommit := &cobra.Command{
		Use:   "flush-commit commit [commit ...]",
		Short: "Wait for all commits caused by the specified commits to finish and return them.",
		Long: `Wait for all commits caused by the specified commits to finish and return them.

Examples:

` + codestart + `# return commits caused by foo/XXX and bar/YYY
$ pachctl flush-commit foo/XXX bar/YYY

# return commits caused by foo/XXX leading to repos bar and baz
$ pachctl flush-commit foo/XXX -r bar -r baz
` + codeend,
		Run: cmdutil.Run(func(args []string) error {
			commits, err := cmdutil.ParseCommits(args)
			if err != nil {
				return err
			}

			c, err := client.NewMetricsClientFromAddress(address, metrics, "user")
			if err != nil {
				return err
			}

			var toRepos []*pfsclient.Repo
			for _, repoName := range repos {
				toRepos = append(toRepos, client.NewRepo(repoName))
			}

			commitIter, err := c.FlushCommit(commits, toRepos)
			if err != nil {
				return err
			}

			if raw {
				for {
					commitInfo, err := commitIter.Next()
					if err == io.EOF {
						return nil
					}
					if err != nil {
						return err
					}
					if err := marshaller.Marshal(os.Stdout, commitInfo); err != nil {
						return err
					}
				}
			}
			writer := tabwriter.NewWriter(os.Stdout, 20, 1, 3, ' ', 0)
			pretty.PrintCommitInfoHeader(writer)
			for {
				commitInfo, err := commitIter.Next()
				if err == io.EOF {
					break
				}
				if err != nil {
					return err
				}
				pretty.PrintCommitInfo(writer, commitInfo)
			}
			return writer.Flush()
		}),
	}
	flushCommit.Flags().VarP(&repos, "repos", "r", "Wait only for commits leading to a specific set of repos")
	rawFlag(flushCommit)

	deleteCommit := &cobra.Command{
		Use:   "delete-commit repo-name commit-id",
		Short: "Delete an unfinished commit.",
		Long:  "Delete an unfinished commit.",
		Run: cmdutil.RunFixedArgs(2, func(args []string) error {
			client, err := client.NewMetricsClientFromAddress(address, metrics, "user")
			if err != nil {
				return err
			}
			return client.DeleteCommit(args[0], args[1])
		}),
	}

>>>>>>> 474597f0
	listBranch := &cobra.Command{
		Use:   "list-branch <repo-name>",
		Short: "Return all branches on a repo.",
		Long:  "Return all branches on a repo.",
		Run: cmdutil.RunFixedArgs(1, func(args []string) error {
			client, err := client.NewMetricsClientFromAddress(address, metrics, "user")
			if err != nil {
				return err
			}
			branches, err := client.ListBranch(args[0])
			if err != nil {
				return err
			}
			if raw {
				for _, branch := range branches {
					if err := marshaller.Marshal(os.Stdout, branch); err != nil {
						return err
					}
				}
				return nil
			}
			writer := tabwriter.NewWriter(os.Stdout, 20, 1, 3, ' ', 0)
			pretty.PrintBranchHeader(writer)
			for _, branch := range branches {
				pretty.PrintBranch(writer, branch)
			}
			return writer.Flush()
		}),
	}
	rawFlag(listBranch)

	setBranch := &cobra.Command{
		Use:   "set-branch <repo-name> <commit-id/branch-name> <new-branch-name>",
		Short: "Set a commit and its ancestors to a branch",
		Long: `Set a commit and its ancestors to a branch.

Examples:

` + codestart + `# Set commit XXX and its ancestors as branch master in repo foo.
$ pachctl set-branch foo XXX master

# Set the head of branch test as branch master in repo foo.
# After running this command, "test" and "master" both point to the
# same commit.
$ pachctl set-branch foo test master` + codeend,
		Run: cmdutil.RunFixedArgs(3, func(args []string) error {
			client, err := client.NewMetricsClientFromAddress(address, metrics, "user")
			if err != nil {
				return err
			}
			return client.SetBranch(args[0], args[1], args[2])
		}),
	}

	deleteBranch := &cobra.Command{
		Use:   "delete-branch <repo-name> <branch-name>",
		Short: "Delete a branch",
		Long:  "Delete a branch, while leaving the commits intact",
		Run: cmdutil.RunFixedArgs(2, func(args []string) error {
			client, err := client.NewMetricsClientFromAddress(address, metrics, "user")
			if err != nil {
				return err
			}
			return client.DeleteBranch(args[0], args[1])
		}),
	}

	file := &cobra.Command{
		Use:   "file",
		Short: "Docs for files.",
		Long: `Files are the lowest level data object in Pachyderm.

	Files can be written to started (but not finished) commits with put-file.
	Files can be read from finished commits with get-file.`,
		Run: cmdutil.RunFixedArgs(0, func(args []string) error {
			return nil
		}),
	}

	var filePaths []string
	var recursive bool
	var inputFile string
	var parallelism uint
	var split string
	var targetFileDatums uint
	var targetFileBytes uint
	var putFileCommit bool
	putFile := &cobra.Command{
		Use:   "put-file repo-name branch path/to/file/in/pfs",
		Short: "Put a file into the filesystem.",
		Long: `Put-file supports a number of ways to insert data into pfs:
` + codestart + `# Put data from stdin as repo/branch/path:
echo "data" | pachctl put-file repo branch path

# Put data from stding as repo/branch/path and start / finish a new commit on the branch.
echo "data" | pachctl put-file -c repo branch path

# Put a file from the local filesystem as repo/branch/path:
pachctl put-file repo branch path -f file

# Put a file from the local filesystem as repo/branch/file:
pachctl put-file repo branch -f file

# Put the contents of a directory as repo/branch/path/dir/file:
pachctl put-file -r repo branch path -f dir

# Put the contents of a directory as repo/branch/dir/file:
pachctl put-file -r repo branch -f dir

# Put the data from a URL as repo/branch/path:
pachctl put-file repo branch path -f http://host/path

# Put the data from a URL as repo/branch/path:
pachctl put-file repo branch -f http://host/path

# Put several files or URLs that are listed in file.
# Files and URLs should be newline delimited.
pachctl put-file repo branch -i file

# Put several files or URLs that are listed at URL.
# NOTE this URL can reference local files, so it could cause you to put sensitive
# files into your Pachyderm cluster.
pachctl put-file repo branch -i http://host/path
` + codeend,
		Run: cmdutil.RunBoundedArgs(2, 3, func(args []string) (retErr error) {
			client, err := client.NewMetricsClientFromAddressWithConcurrency(address, metrics, "user", parallelism)
			if err != nil {
				return err
			}
			repoName := args[0]
			branch := args[1]
			var path string
			if len(args) == 3 {
				path = args[2]
			}
			if putFileCommit {
				if _, err := client.StartCommit(repoName, branch); err != nil {
					return err
				}
				defer func() {
					if err := client.FinishCommit(repoName, branch); err != nil && retErr == nil {
						retErr = err
					}
				}()
			}

			limiter := limit.New(int(parallelism))
			var sources []string
			if inputFile != "" {
				var r io.Reader
				if inputFile == "-" {
					r = os.Stdin
				} else if url, err := url.Parse(inputFile); err == nil && url.Scheme != "" {
					resp, err := http.Get(url.String())
					if err != nil {
						return err
					}
					defer func() {
						if err := resp.Body.Close(); err != nil && retErr == nil {
							retErr = err
						}
					}()
					r = resp.Body
				} else {
					inputFile, err := os.Open(inputFile)
					if err != nil {
						return err
					}
					defer func() {
						if err := inputFile.Close(); err != nil && retErr == nil {
							retErr = err
						}
					}()
					r = inputFile
				}
				// scan line by line
				scanner := bufio.NewScanner(r)
				for scanner.Scan() {
					if filePath := scanner.Text(); filePath != "" {
						sources = append(sources, filePath)
					}
				}
			} else {
				sources = filePaths
			}
			var eg errgroup.Group
			for _, source := range sources {
				source := source
				if len(args) == 2 {
					// The user has not specified a path so we use source as path.
					if source == "-" {
						return fmt.Errorf("no filename specified")
					}
					eg.Go(func() error {
						return putFileHelper(client, repoName, branch, joinPaths("", source), source, recursive, limiter, split, targetFileDatums, targetFileBytes)
					})
				} else if len(sources) == 1 && len(args) == 3 {
					// We have a single source and the user has specified a path,
					// we use the path and ignore source (in terms of naming the file).
					eg.Go(func() error {
						return putFileHelper(client, repoName, branch, path, source, recursive, limiter, split, targetFileDatums, targetFileBytes)
					})
				} else if len(sources) > 1 && len(args) == 3 {
					// We have multiple sources and the user has specified a path,
					// we use that path as a prefix for the filepaths.
					eg.Go(func() error {
						return putFileHelper(client, repoName, branch, joinPaths(path, source), source, recursive, limiter, split, targetFileDatums, targetFileBytes)
					})
				}
			}
			return eg.Wait()
		}),
	}
	putFile.Flags().StringSliceVarP(&filePaths, "file", "f", []string{"-"}, "The file to be put, it can be a local file or a URL.")
	putFile.Flags().StringVarP(&inputFile, "input-file", "i", "", "Read filepaths or URLs from a file.  If - is used, paths are read from the standard input.")
	putFile.Flags().BoolVarP(&recursive, "recursive", "r", false, "Recursively put the files in a directory.")
	putFile.Flags().UintVarP(&parallelism, "parallelism", "p", DefaultParallelism, "The maximum number of files that can be uploaded in parallel.")
	putFile.Flags().StringVar(&split, "split", "", "Split the input file into smaller files, subject to the constraints of --target-file-datums and --target-file-bytes. Permissible values are `json` and `line`.")
	putFile.Flags().UintVar(&targetFileDatums, "target-file-datums", 0, "The upper bound of the number of datums that each file contains, the last file will contain fewer if the datums don't divide evenly; needs to be used with --split.")
	putFile.Flags().UintVar(&targetFileBytes, "target-file-bytes", 0, "The target upper bound of the number of bytes that each file contains; needs to be used with --split.")
	putFile.Flags().BoolVarP(&putFileCommit, "commit", "c", false, "Put file(s) in a new commit.")

	var outputPath string
	getFile := &cobra.Command{
		Use:   "get-file repo-name commit-id path/to/file",
		Short: "Return the contents of a file.",
		Long:  "Return the contents of a file.",
		Run: cmdutil.RunFixedArgs(3, func(args []string) error {
			client, err := client.NewMetricsClientFromAddress(address, metrics, "user")
			if err != nil {
				return err
			}
			if recursive {
				if outputPath == "" {
					return fmt.Errorf("an output path needs to be specified when using the --recursive flag")
				}
				puller := sync.NewPuller()
				return puller.Pull(client, outputPath, args[0], args[1], args[2], false, int(parallelism))
			}
			var w io.Writer
			// If an output path is given, print the output to stdout
			if outputPath == "" {
				w = os.Stdout
			} else {
				f, err := os.Create(outputPath)
				if err != nil {
					return err
				}
				defer f.Close()
				w = f
			}
			return client.GetFile(args[0], args[1], args[2], 0, 0, w)
		}),
	}
	getFile.Flags().BoolVarP(&recursive, "recursive", "r", false, "Recursively download a directory.")
	getFile.Flags().StringVarP(&outputPath, "output", "o", "", "The path where data will be downloaded.")
	getFile.Flags().UintVarP(&parallelism, "parallelism", "p", DefaultParallelism, "The maximum number of files that can be downloaded in parallel")

	inspectFile := &cobra.Command{
		Use:   "inspect-file repo-name commit-id path/to/file",
		Short: "Return info about a file.",
		Long:  "Return info about a file.",
		Run: cmdutil.RunFixedArgs(3, func(args []string) error {
			client, err := client.NewMetricsClientFromAddress(address, metrics, "user")
			if err != nil {
				return err
			}
			fileInfo, err := client.InspectFile(args[0], args[1], args[2])
			if err != nil {
				return err
			}
			if fileInfo == nil {
				return fmt.Errorf("file %s not found", args[2])
			}
			if raw {
				return marshaller.Marshal(os.Stdout, fileInfo)
			}
			return pretty.PrintDetailedFileInfo(fileInfo)
		}),
	}
	rawFlag(inspectFile)

	listFile := &cobra.Command{
		Use:   "list-file repo-name commit-id path/to/dir",
		Short: "Return the files in a directory.",
		Long:  "Return the files in a directory.",
		Run: cmdutil.RunBoundedArgs(2, 3, func(args []string) error {
			client, err := client.NewMetricsClientFromAddress(address, metrics, "user")
			if err != nil {
				return err
			}
			var path string
			if len(args) == 3 {
				path = args[2]
			}
			fileInfos, err := client.ListFile(args[0], args[1], path)
			if err != nil {
				return err
			}
			if raw {
				for _, fileInfo := range fileInfos {
					if err := marshaller.Marshal(os.Stdout, fileInfo); err != nil {
						return err
					}
				}
			}
			writer := tabwriter.NewWriter(os.Stdout, 20, 1, 3, ' ', 0)
			pretty.PrintFileInfoHeader(writer)
			for _, fileInfo := range fileInfos {
				pretty.PrintFileInfo(writer, fileInfo)
			}
			return writer.Flush()
		}),
	}
	rawFlag(listFile)

	globFile := &cobra.Command{
		Use:   "glob-file repo-name commit-id pattern",
		Short: "Return files that match a glob pattern in a commit.",
		Long: `Return files that match a glob pattern in a commit.

The glob pattern is documented here: https://golang.org/pkg/path/filepath/#Match

Examples:

` + codestart + `# Return files in repo "foo" on branch "master" that start
with the character "A".  Note how the double quotation marks around "A*" are
necessary because otherwise your shell might interpret the "*".
$ pachctl glob-file foo master "A*"

# Return files in repo "foo" on branch "master" under directory "data".
$ pachctl glob-file foo master "data/*"
` + codeend,
		Run: cmdutil.RunFixedArgs(3, func(args []string) error {
			client, err := client.NewMetricsClientFromAddress(address, metrics, "user")
			if err != nil {
				return err
			}
			fileInfos, err := client.GlobFile(args[0], args[1], args[2])
			if err != nil {
				return err
			}
			if raw {
				for _, fileInfo := range fileInfos {
					if err := marshaller.Marshal(os.Stdout, fileInfo); err != nil {
						return err
					}
				}
			}
			writer := tabwriter.NewWriter(os.Stdout, 20, 1, 3, ' ', 0)
			pretty.PrintFileInfoHeader(writer)
			for _, fileInfo := range fileInfos {
				pretty.PrintFileInfo(writer, fileInfo)
			}
			return writer.Flush()
		}),
	}
	rawFlag(globFile)

	diffFile := &cobra.Command{
		Use:   "diff-file new-repo-name new-commit-id new-path [old-repo-name old-commit-id old-path]",
		Short: "Return a diff of two file trees.",
		Long: `Return a diff of two file trees.

Examples:

` + codestart + `# Return the diff between foo master path and its parent.
$ pachctl diff-file foo master path

# Return the diff between foo master path1 and bar master path2.
$ pachctl diff-file foo master path1 bar master path2
` + codeend,
		Run: cmdutil.RunBoundedArgs(3, 6, func(args []string) error {
			client, err := client.NewMetricsClientFromAddress(address, metrics, "user")
			if err != nil {
				return err
			}
			var newFiles []*pfsclient.FileInfo
			var oldFiles []*pfsclient.FileInfo
			switch {
			case len(args) == 3:
				newFiles, oldFiles, err = client.DiffFile(args[0], args[1], args[2], "", "", "")
			case len(args) == 6:
				newFiles, oldFiles, err = client.DiffFile(args[0], args[1], args[2], args[3], args[4], args[5])
			default:
				return fmt.Errorf("diff-file expects either 3 or 6 args, got %d", len(args))
			}
			if err != nil {
				return err
			}
			if len(newFiles) > 0 {
				fmt.Println("New Files:")
				writer := tabwriter.NewWriter(os.Stdout, 20, 1, 3, ' ', 0)
				pretty.PrintFileInfoHeader(writer)
				for _, fileInfo := range newFiles {
					pretty.PrintFileInfo(writer, fileInfo)
				}
				if err := writer.Flush(); err != nil {
					return err
				}
			}
			if len(oldFiles) > 0 {
				fmt.Println("Old Files:")
				writer := tabwriter.NewWriter(os.Stdout, 20, 1, 3, ' ', 0)
				pretty.PrintFileInfoHeader(writer)
				for _, fileInfo := range oldFiles {
					pretty.PrintFileInfo(writer, fileInfo)
				}
				if err := writer.Flush(); err != nil {
					return err
				}
			}
			return nil
		}),
	}

	deleteFile := &cobra.Command{
		Use:   "delete-file repo-name commit-id path/to/file",
		Short: "Delete a file.",
		Long:  "Delete a file.",
		Run: cmdutil.RunFixedArgs(3, func(args []string) error {
			client, err := client.NewMetricsClientFromAddress(address, metrics, "user")
			if err != nil {
				return err
			}
			return client.DeleteFile(args[0], args[1], args[2])
		}),
	}

	getObject := &cobra.Command{
		Use:   "get-object hash",
		Short: "Return the contents of an object",
		Long:  "Return the contents of an object",
		Run: cmdutil.RunFixedArgs(1, func(args []string) error {
			client, err := client.NewMetricsClientFromAddress(address, metrics, "user")
			if err != nil {
				return err
			}
			return client.GetObject(args[0], os.Stdout)
		}),
	}

	getTag := &cobra.Command{
		Use:   "get-tag tag",
		Short: "Return the contents of a tag",
		Long:  "Return the contents of a tag",
		Run: cmdutil.RunFixedArgs(1, func(args []string) error {
			client, err := client.NewMetricsClientFromAddress(address, metrics, "user")
			if err != nil {
				return err
			}
			return client.GetTag(args[0], os.Stdout)
		}),
	}

	var debug bool
	var allCommits bool
	mount := &cobra.Command{
		Use:   "mount path/to/mount/point",
		Short: "Mount pfs locally. This command blocks.",
		Long:  "Mount pfs locally. This command blocks.",
		Run: cmdutil.RunFixedArgs(1, func(args []string) error {
			client, err := client.NewMetricsClientFromAddress(address, metrics, "fuse")
			if err != nil {
				return err
			}
			go func() { client.KeepConnected(nil) }()
			mounter := fuse.NewMounter(address, client)
			mountPoint := args[0]
			ready := make(chan bool)
			go func() {
				<-ready
				fmt.Println("Filesystem mounted, CTRL-C to exit.")
			}()
			err = mounter.Mount(mountPoint, nil, ready, debug, false)
			if err != nil {
				return err
			}
			return nil
		}),
	}
	mount.Flags().BoolVarP(&debug, "debug", "d", false, "Turn on debug messages.")
	mount.Flags().BoolVarP(&allCommits, "all-commits", "a", false, "Show archived and cancelled commits.")

	var all bool
	unmount := &cobra.Command{
		Use:   "unmount path/to/mount/point",
		Short: "Unmount pfs.",
		Long:  "Unmount pfs.",
		Run: cmdutil.RunBoundedArgs(0, 1, func(args []string) error {
			if len(args) == 1 {
				return syscall.Unmount(args[0], 0)
			}

			if all {
				stdin := strings.NewReader(`
	mount | grep pfs:// | cut -f 3 -d " "
	`)
				var stdout bytes.Buffer
				if err := cmdutil.RunIO(cmdutil.IO{
					Stdin:  stdin,
					Stdout: &stdout,
					Stderr: os.Stderr,
				}, "sh"); err != nil {
					return err
				}
				scanner := bufio.NewScanner(&stdout)
				var mounts []string
				for scanner.Scan() {
					mounts = append(mounts, scanner.Text())
				}
				if len(mounts) == 0 {
					fmt.Println("No mounts found.")
					return nil
				}
				fmt.Printf("Unmount the following filesystems? yN\n")
				for _, mount := range mounts {
					fmt.Printf("%s\n", mount)
				}
				r := bufio.NewReader(os.Stdin)
				bytes, err := r.ReadBytes('\n')
				if err != nil {
					return err
				}
				if bytes[0] == 'y' || bytes[0] == 'Y' {
					for _, mount := range mounts {
						if err := syscall.Unmount(mount, 0); err != nil {
							return err
						}
					}
				}
			}
			return nil
		}),
	}
	unmount.Flags().BoolVarP(&all, "all", "a", false, "unmount all pfs mounts")

	var result []*cobra.Command
	result = append(result, repo)
	result = append(result, createRepo)
	result = append(result, inspectRepo)
	result = append(result, listRepo)
	result = append(result, deleteRepo)
	result = append(result, commit)
	result = append(result, startCommit)
	result = append(result, finishCommit)
	result = append(result, inspectCommit)
	result = append(result, listCommit)
<<<<<<< HEAD
=======
	result = append(result, flushCommit)
	result = append(result, deleteCommit)
>>>>>>> 474597f0
	result = append(result, listBranch)
	result = append(result, setBranch)
	result = append(result, deleteBranch)
	result = append(result, file)
	result = append(result, putFile)
	result = append(result, getFile)
	result = append(result, inspectFile)
	result = append(result, listFile)
	result = append(result, globFile)
	result = append(result, diffFile)
	result = append(result, deleteFile)
	result = append(result, getObject)
	result = append(result, getTag)
	result = append(result, mount)
	result = append(result, unmount)
	return result
}

func parseCommitMounts(args []string) []*fuse.CommitMount {
	var result []*fuse.CommitMount
	for _, arg := range args {
		commitMount := &fuse.CommitMount{Commit: client.NewCommit("", "")}
		repo, commitAlias := path.Split(arg)
		commitMount.Commit.Repo.Name = path.Clean(repo)
		split := strings.Split(commitAlias, ":")
		if len(split) > 0 {
			commitMount.Commit.ID = split[0]
		}
		if len(split) > 1 {
			commitMount.Alias = split[1]
		}
		result = append(result, commitMount)
	}
	return result
}

func putFileHelper(client *client.APIClient, repo, commit, path, source string, recursive bool, limiter limit.ConcurrencyLimiter, split string, targetFileDatums uint, targetFileBytes uint) (retErr error) {
	putFile := func(reader io.Reader) error {
		if split == "" {
			_, err := client.PutFile(repo, commit, path, reader)
			return err
		}

		var delimiter pfsclient.Delimiter
		switch split {
		case "line":
			delimiter = pfsclient.Delimiter_LINE
		case "json":
			delimiter = pfsclient.Delimiter_JSON
		default:
			return fmt.Errorf("unrecognized delimiter '%s'; only accepts 'json' or 'line'", split)
		}
		_, err := client.PutFileSplit(repo, commit, path, delimiter, int64(targetFileDatums), int64(targetFileBytes), reader)
		return err
	}

	if source == "-" {
		limiter.Acquire()
		defer limiter.Release()
		fmt.Println("Reading from stdin.")
		return putFile(os.Stdin)
	}
	// try parsing the filename as a url, if it is one do a PutFileURL
	if url, err := url.Parse(source); err == nil && url.Scheme != "" {
		limiter.Acquire()
		defer limiter.Release()
		return client.PutFileURL(repo, commit, path, url.String(), recursive)
	}
	if recursive {
		var eg errgroup.Group
		if err := filepath.Walk(source, func(filePath string, info os.FileInfo, err error) error {
			// file doesn't exist
			if info == nil {
				return fmt.Errorf("%s doesn't exist", filePath)
			}
			if info.IsDir() {
				return nil
			}
			eg.Go(func() error {
				return putFileHelper(client, repo, commit, filepath.Join(path, strings.TrimPrefix(filePath, source)), filePath, false, limiter, split, targetFileDatums, targetFileBytes)
			})
			return nil
		}); err != nil {
			return err
		}
		return eg.Wait()
	}
	limiter.Acquire()
	defer limiter.Release()
	f, err := os.Open(source)
	if err != nil {
		return err
	}
	defer func() {
		if err := f.Close(); err != nil && retErr == nil {
			retErr = err
		}
	}()
	return putFile(f)
}

func joinPaths(prefix, filePath string) string {
	if url, err := url.Parse(filePath); err == nil && url.Scheme != "" {
		if url.Scheme == "pfs" {
			// pfs paths are of the form pfs://host/repo/branch/path we don't
			// want to prefix every file with host/repo so we remove those
			splitPath := strings.Split(strings.TrimPrefix(url.Path, "/"), "/")
			if len(splitPath) < 3 {
				return prefix
			}
			return filepath.Join(append([]string{prefix}, splitPath[2:]...)...)
		}
		return filepath.Join(prefix, strings.TrimPrefix(url.Path, "/"))
	}
	return filepath.Join(prefix, filePath)
}<|MERGE_RESOLUTION|>--- conflicted
+++ resolved
@@ -310,75 +310,6 @@
 	listCommit.Flags().IntVarP(&number, "number", "n", 0, "list only this many commits; if set to zero, list all commits")
 	rawFlag(listCommit)
 
-<<<<<<< HEAD
-=======
-	var repos cmdutil.RepeatedStringArg
-	flushCommit := &cobra.Command{
-		Use:   "flush-commit commit [commit ...]",
-		Short: "Wait for all commits caused by the specified commits to finish and return them.",
-		Long: `Wait for all commits caused by the specified commits to finish and return them.
-
-Examples:
-
-` + codestart + `# return commits caused by foo/XXX and bar/YYY
-$ pachctl flush-commit foo/XXX bar/YYY
-
-# return commits caused by foo/XXX leading to repos bar and baz
-$ pachctl flush-commit foo/XXX -r bar -r baz
-` + codeend,
-		Run: cmdutil.Run(func(args []string) error {
-			commits, err := cmdutil.ParseCommits(args)
-			if err != nil {
-				return err
-			}
-
-			c, err := client.NewMetricsClientFromAddress(address, metrics, "user")
-			if err != nil {
-				return err
-			}
-
-			var toRepos []*pfsclient.Repo
-			for _, repoName := range repos {
-				toRepos = append(toRepos, client.NewRepo(repoName))
-			}
-
-			commitIter, err := c.FlushCommit(commits, toRepos)
-			if err != nil {
-				return err
-			}
-
-			if raw {
-				for {
-					commitInfo, err := commitIter.Next()
-					if err == io.EOF {
-						return nil
-					}
-					if err != nil {
-						return err
-					}
-					if err := marshaller.Marshal(os.Stdout, commitInfo); err != nil {
-						return err
-					}
-				}
-			}
-			writer := tabwriter.NewWriter(os.Stdout, 20, 1, 3, ' ', 0)
-			pretty.PrintCommitInfoHeader(writer)
-			for {
-				commitInfo, err := commitIter.Next()
-				if err == io.EOF {
-					break
-				}
-				if err != nil {
-					return err
-				}
-				pretty.PrintCommitInfo(writer, commitInfo)
-			}
-			return writer.Flush()
-		}),
-	}
-	flushCommit.Flags().VarP(&repos, "repos", "r", "Wait only for commits leading to a specific set of repos")
-	rawFlag(flushCommit)
-
 	deleteCommit := &cobra.Command{
 		Use:   "delete-commit repo-name commit-id",
 		Short: "Delete an unfinished commit.",
@@ -392,7 +323,6 @@
 		}),
 	}
 
->>>>>>> 474597f0
 	listBranch := &cobra.Command{
 		Use:   "list-branch <repo-name>",
 		Short: "Return all branches on a repo.",
@@ -941,11 +871,7 @@
 	result = append(result, finishCommit)
 	result = append(result, inspectCommit)
 	result = append(result, listCommit)
-<<<<<<< HEAD
-=======
-	result = append(result, flushCommit)
 	result = append(result, deleteCommit)
->>>>>>> 474597f0
 	result = append(result, listBranch)
 	result = append(result, setBranch)
 	result = append(result, deleteBranch)
