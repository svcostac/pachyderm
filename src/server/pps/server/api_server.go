package server

import (
	"bufio"
	"bytes"
	goerr "errors"
	"fmt"
	"io"
	"path"
	"path/filepath"
	"sort"
	"strconv"
	"strings"
	"sync"
	"time"

	"github.com/pachyderm/pachyderm/src/client"
	"github.com/pachyderm/pachyderm/src/client/auth"
	"github.com/pachyderm/pachyderm/src/client/limit"
	"github.com/pachyderm/pachyderm/src/client/pfs"
	"github.com/pachyderm/pachyderm/src/client/pkg/grpcutil"
	"github.com/pachyderm/pachyderm/src/client/pkg/uuid"
	"github.com/pachyderm/pachyderm/src/client/pps"
	"github.com/pachyderm/pachyderm/src/server/pkg/backoff"
	col "github.com/pachyderm/pachyderm/src/server/pkg/collection"
	"github.com/pachyderm/pachyderm/src/server/pkg/hashtree"
	"github.com/pachyderm/pachyderm/src/server/pkg/log"
	"github.com/pachyderm/pachyderm/src/server/pkg/metrics"
	"github.com/pachyderm/pachyderm/src/server/pkg/ppsdb"
	"github.com/pachyderm/pachyderm/src/server/pkg/watch"
	ppsserver "github.com/pachyderm/pachyderm/src/server/pps"
	workerpkg "github.com/pachyderm/pachyderm/src/server/worker"
	"github.com/robfig/cron"

	etcd "github.com/coreos/etcd/clientv3"
	"github.com/gogo/protobuf/jsonpb"
	"github.com/gogo/protobuf/types"
	logrus "github.com/sirupsen/logrus"
	"golang.org/x/net/context"

	"golang.org/x/sync/errgroup"

	v1 "k8s.io/api/core/v1"
	"k8s.io/apimachinery/pkg/api/errors"
	"k8s.io/apimachinery/pkg/api/resource"
	metav1 "k8s.io/apimachinery/pkg/apis/meta/v1"
	kube "k8s.io/client-go/kubernetes"
)

const (
	// MaxPodsPerChunk is the maximum number of pods we can schedule for each
	// chunk in case of failures.
	MaxPodsPerChunk = 3
	// DefaultUserImage is the image used for jobs when the user does not specify
	// an image.
	DefaultUserImage = "ubuntu:16.04"
)

var (
	trueVal = true
	zeroVal = int64(0)
	suite   = "pachyderm"
)

func newErrJobNotFound(job string) error {
	return fmt.Errorf("job %v not found", job)
}

func newErrPipelineNotFound(pipeline string) error {
	return fmt.Errorf("pipeline %v not found", pipeline)
}

func newErrPipelineExists(pipeline string) error {
	return fmt.Errorf("pipeline %v already exists", pipeline)
}

type errEmptyInput struct {
	error
}

func newErrEmptyInput(commitID string) *errEmptyInput {
	return &errEmptyInput{
		error: fmt.Errorf("job was not started due to empty input at commit %v", commitID),
	}
}

func newErrParentInputsMismatch(parent string) error {
	return fmt.Errorf("job does not have the same set of inputs as its parent %v", parent)
}

type ctxAndCancel struct {
	ctx    context.Context
	cancel context.CancelFunc
}

type apiServer struct {
	log.Logger
	etcdPrefix            string
	hasher                *ppsserver.Hasher
	address               string
	etcdClient            *etcd.Client
	kubeClient            *kube.Clientset
	pachClient            *client.APIClient
	pachClientOnce        sync.Once
	namespace             string
	workerImage           string
	workerSidecarImage    string
	workerImagePullPolicy string
	storageRoot           string
	storageBackend        string
	storageHostPath       string
	iamRole               string
	imagePullSecret       string
	reporter              *metrics.Reporter
	// collections
	pipelines col.Collection
	jobs      col.Collection
}

func merge(from, to map[string]bool) {
	for s := range from {
		to[s] = true
	}
}

func validateNames(names map[string]bool, input *pps.Input) error {
	switch {
	case input.Atom != nil:
		if names[input.Atom.Name] {
			return fmt.Errorf("name %s was used more than once", input.Atom.Name)
		}
		names[input.Atom.Name] = true
	case input.Cron != nil:
		if names[input.Cron.Name] {
			return fmt.Errorf("name %s was used more than once", input.Cron.Name)
		}
		names[input.Cron.Name] = true
	case input.Union != nil:
		for _, input := range input.Union {
			namesCopy := make(map[string]bool)
			merge(names, namesCopy)
			if err := validateNames(namesCopy, input); err != nil {
				return err
			}
			// we defer this because subinputs of a union input are allowed to
			// have conflicting names but other inputs that are, for example,
			// crossed with this union cannot conflict with any of the names it
			// might present
			defer merge(namesCopy, names)
		}
	case input.Cross != nil:
		for _, input := range input.Cross {
			if err := validateNames(names, input); err != nil {
				return err
			}
		}
	case input.Git != nil:
		if names[input.Git.Name] == true {
			return fmt.Errorf("name %s was used more than once", input.Git.Name)
		}
		names[input.Git.Name] = true
	}
	return nil
}

func (a *apiServer) validateInput(ctx context.Context, pipelineName string, input *pps.Input, job bool) error {
	pachClient, err := a.getPachClient()
	if err != nil {
		return err
	}
	if err := validateNames(make(map[string]bool), input); err != nil {
		return err
	}
	pachClient = pachClient.WithCtx(ctx) // pachClient will propagate auth info
	repoBranch := make(map[string]string)
	var result error
	pps.VisitInput(input, func(input *pps.Input) {
		if err := func() error {
			set := false
			if input.Atom != nil {
				set = true
				switch {
				case len(input.Atom.Name) == 0:
					return fmt.Errorf("input must specify a name")
				case input.Atom.Name == "out":
					return fmt.Errorf("input cannot be named \"out\", as pachyderm " +
						"already creates /pfs/out to collect job output")
				case input.Atom.Repo == "":
					return fmt.Errorf("input must specify a repo")
				case input.Atom.Branch == "" && !job:
					return fmt.Errorf("input must specify a branch")
				case input.Atom.Commit == "" && job:
					return fmt.Errorf("input must specify a commit")
				case len(input.Atom.Glob) == 0:
					return fmt.Errorf("input must specify a glob")
				}
				if repoBranch[input.Atom.Repo] != "" && repoBranch[input.Atom.Repo] != input.Atom.Branch {
					return fmt.Errorf("cannot use the same repo in multiple inputs with different branches")
				}
				repoBranch[input.Atom.Repo] = input.Atom.Branch
				if job {
					// for jobs we check that the input commit exists
					if _, err := pachClient.InspectCommit(input.Atom.Repo, input.Atom.Commit); err != nil {
						return err
					}
				} else {
					// for pipelines we only check that the repo exists
					if _, err = pachClient.InspectRepo(input.Atom.Repo); err != nil {
						return err
					}
				}
			}
			if input.Cross != nil {
				if set {
					return fmt.Errorf("multiple input types set")
				}
				set = true
			}
			if input.Union != nil {
				if set {
					return fmt.Errorf("multiple input types set")
				}
				set = true
			}
			if input.Cron != nil {
				if set {
					return fmt.Errorf("multiple input types set")
				}
				set = true
				if _, err := cron.Parse(input.Cron.Spec); err != nil {
					return err
				}
			}
			if input.Git != nil {
				if set {
					return fmt.Errorf("multiple input types set")
				}
				set = true
				if err := pps.ValidateGitCloneURL(input.Git.URL); err != nil {
					return err
				}
			}
			if !set {
				return fmt.Errorf("no input set")
			}
			return nil
		}(); err != nil && result == nil {
			result = err
		}
	})
	return result
}

func validateTransform(transform *pps.Transform) error {
	if len(transform.Cmd) == 0 {
		return fmt.Errorf("no cmd set")
	}
	return nil
}

func (a *apiServer) validateJob(ctx context.Context, jobInfo *pps.JobInfo) error {
	if err := validateTransform(jobInfo.Transform); err != nil {
		return err
	}
	return a.validateInput(ctx, jobInfo.Pipeline.Name, jobInfo.Input, true)
}

func (a *apiServer) validateKube() {
	errors := false
	_, err := a.kubeClient.CoreV1().Nodes().List(metav1.ListOptions{})
	if err != nil {
		errors = true
		logrus.Errorf("unable to access kubernetes nodeslist, Pachyderm will continue to work but it will not be possible to use COEFFICIENT parallelism. error: %v", err)
	}
	_, err = a.kubeClient.CoreV1().Pods(a.namespace).Watch(metav1.ListOptions{Watch: true})
	if err != nil {
		errors = true
		logrus.Errorf("unable to access kubernetes pods, Pachyderm will continue to work but certain pipeline errors will result in pipelines being stuck indefinitely in \"starting\" state. error: %v", err)
	}
	pods, err := a.rcPods("pachd")
	if err != nil {
		errors = true
		logrus.Errorf("unable to access kubernetes pods, Pachyderm will continue to work but get-logs will not work. error: %v", err)
	} else {
		for _, pod := range pods {
			_, err = a.kubeClient.CoreV1().Pods(a.namespace).GetLogs(
				pod.ObjectMeta.Name, &v1.PodLogOptions{
					Container: "pachd",
				}).Timeout(10 * time.Second).Do().Raw()
			if err != nil {
				errors = true
				logrus.Errorf("unable to access kubernetes logs, Pachyderm will continue to work but get-logs will not work. error: %v", err)
			}
			break
		}
	}
	name := uuid.NewWithoutDashes()
	labels := map[string]string{"app": name}
	rc := &v1.ReplicationController{
		TypeMeta: metav1.TypeMeta{
			Kind:       "ReplicationController",
			APIVersion: "v1",
		},
		ObjectMeta: metav1.ObjectMeta{
			Name:   name,
			Labels: labels,
		},
		Spec: v1.ReplicationControllerSpec{
			Selector: labels,
			Replicas: new(int32),
			Template: &v1.PodTemplateSpec{
				ObjectMeta: metav1.ObjectMeta{
					Name:   name,
					Labels: labels,
				},
				Spec: v1.PodSpec{
					Containers: []v1.Container{
						{
							Name:    "name",
							Image:   DefaultUserImage,
							Command: []string{"true"},
						},
					},
				},
			},
		},
	}
	if _, err := a.kubeClient.CoreV1().ReplicationControllers(a.namespace).Create(rc); err != nil {
		if err != nil {
			errors = true
			logrus.Errorf("unable to create kubernetes replication controllers, Pachyderm will not function properly until this is fixed. error: %v", err)
		}
	}
	if err := a.kubeClient.CoreV1().ReplicationControllers(a.namespace).Delete(name, nil); err != nil {
		if err != nil {
			errors = true
			logrus.Errorf("unable to delete kubernetes replication controllers, Pachyderm function properly but pipeline cleanup will not work. error: %v", err)
		}
	}
	if !errors {
		logrus.Infof("validating kubernetes access returned no errors")
	}
}

func (a *apiServer) CreateJob(ctx context.Context, request *pps.CreateJobRequest) (response *pps.Job, retErr error) {
	func() { a.Log(request, nil, nil, 0) }()
	defer func(start time.Time) { a.Log(request, response, retErr, time.Since(start)) }(time.Now())

	job := &pps.Job{uuid.NewWithoutUnderscores()}
	pps.SortInput(request.Input)
	_, err := col.NewSTM(ctx, a.etcdClient, func(stm col.STM) error {
		jobInfo := &pps.JobInfo{
<<<<<<< HEAD
			Job:             job,
			Transform:       request.Transform,
			Pipeline:        request.Pipeline,
			ParallelismSpec: request.ParallelismSpec,
			Input:           request.Input,
			OutputRepo:      request.OutputRepo,
			OutputBranch:    request.OutputBranch,
			Started:         now(),
			Finished:        nil,
			OutputCommit:    nil,
			Service:         request.Service,
			ParentJob:       request.ParentJob,
			ResourceSpec:    request.ResourceSpec,
			NewBranch:       request.NewBranch,
			Incremental:     request.Incremental,
			Stats:           &pps.ProcessStats{},
			EnableStats:     request.EnableStats,
			Salt:            request.Salt,
			PipelineVersion: request.PipelineVersion,
			Batch:           request.Batch,
			ChunkSpec:       request.ChunkSpec,
			DatumTimeout:    request.DatumTimeout,
			JobTimeout:      request.JobTimeout,
=======
			Job:              job,
			Transform:        request.Transform,
			Pipeline:         request.Pipeline,
			ParallelismSpec:  request.ParallelismSpec,
			Input:            request.Input,
			OutputRepo:       request.OutputRepo,
			OutputBranch:     request.OutputBranch,
			Started:          now(),
			Finished:         nil,
			OutputCommit:     nil,
			Service:          request.Service,
			ParentJob:        request.ParentJob,
			ResourceRequests: request.ResourceRequests,
			ResourceLimits:   request.ResourceLimits,
			NewBranch:        request.NewBranch,
			Incremental:      request.Incremental,
			Stats:            &pps.ProcessStats{},
			EnableStats:      request.EnableStats,
			Salt:             request.Salt,
			PipelineVersion:  request.PipelineVersion,
			Batch:            request.Batch,
			ChunkSpec:        request.ChunkSpec,
>>>>>>> b5170f79
		}
		if request.Pipeline != nil {
			pipelineInfo := new(pps.PipelineInfo)
			if err := a.pipelines.ReadWrite(stm).Get(request.Pipeline.Name, pipelineInfo); err != nil {
				return err
			}
			if jobInfo.Salt != pipelineInfo.Salt || jobInfo.PipelineVersion != pipelineInfo.Version {
				return fmt.Errorf("job is made from an outdated version of the pipeline")
			}
			jobInfo.Transform = pipelineInfo.Transform
			jobInfo.ParallelismSpec = pipelineInfo.ParallelismSpec
			jobInfo.OutputRepo = &pfs.Repo{pipelineInfo.Pipeline.Name}
			jobInfo.OutputBranch = pipelineInfo.OutputBranch
			jobInfo.Egress = pipelineInfo.Egress
			jobInfo.ResourceRequests = pipelineInfo.ResourceRequests
			jobInfo.ResourceLimits = pipelineInfo.ResourceLimits
			jobInfo.Incremental = pipelineInfo.Incremental
			jobInfo.EnableStats = pipelineInfo.EnableStats
		} else {
			if jobInfo.OutputRepo == nil {
				jobInfo.OutputRepo = &pfs.Repo{job.ID}
			}
		}
		if err := a.validateJob(ctx, jobInfo); err != nil {
			return err
		}
		return a.updateJobState(stm, jobInfo, pps.JobState_JOB_STARTING)
	})
	if err != nil {
		return nil, err
	}
	return job, nil
}

func (a *apiServer) InspectJob(ctx context.Context, request *pps.InspectJobRequest) (response *pps.JobInfo, retErr error) {
	func() { a.Log(request, nil, nil, 0) }()
	defer func(start time.Time) { a.Log(request, response, retErr, time.Since(start)) }(time.Now())

	jobs := a.jobs.ReadOnly(ctx)

	if request.BlockState {
		watcher, err := jobs.WatchOne(request.Job.ID)
		if err != nil {
			return nil, err
		}
		defer watcher.Close()

		for {
			ev, ok := <-watcher.Watch()
			if !ok {
				return nil, fmt.Errorf("the stream for job updates closed unexpectedly")
			}
			switch ev.Type {
			case watch.EventError:
				return nil, ev.Err
			case watch.EventDelete:
				return nil, fmt.Errorf("job %s was deleted", request.Job.ID)
			case watch.EventPut:
				var jobID string
				var jobInfo pps.JobInfo
				if err := ev.Unmarshal(&jobID, &jobInfo); err != nil {
					return nil, err
				}
				if jobStateToStopped(jobInfo.State) {
					return &jobInfo, nil
				}
			}
		}
	}

	jobInfo := new(pps.JobInfo)
	if err := jobs.Get(request.Job.ID, jobInfo); err != nil {
		return nil, err
	}
	// If the job is running we fill in WorkerStatus field, otherwise we just
	// return the jobInfo.
	if jobInfo.State != pps.JobState_JOB_RUNNING {
		return jobInfo, nil
	}
	workerPoolID := ppsserver.PipelineRcName(jobInfo.Pipeline.Name, jobInfo.PipelineVersion)
	workerStatus, err := status(ctx, workerPoolID, a.etcdClient, a.etcdPrefix)
	if err != nil {
		logrus.Errorf("failed to get worker status with err: %s", err.Error())
	} else {
		// It's possible that the workers might be working on datums for other
		// jobs, we omit those since they're not part of the status for this
		// job.
		for _, status := range workerStatus {
			if status.JobID == jobInfo.Job.ID {
				jobInfo.WorkerStatus = append(jobInfo.WorkerStatus, status)
			}
		}
	}
	return jobInfo, nil
}

// listJob is the internal implementation of ListJob shared between ListJob and
// ListJobStream. When ListJob is removed, this should be inlined into
// ListJobStream.
func (a *apiServer) listJob(ctx context.Context, pipeline *pps.Pipeline, outputCommit *pfs.Commit) ([]*pps.JobInfo, error) {
	jobs := a.jobs.ReadOnly(ctx)
	var iter col.Iterator
	var err error
	if pipeline != nil {
		iter, err = jobs.GetByIndex(ppsdb.JobsPipelineIndex, pipeline)
	} else if outputCommit != nil {
		iter, err = jobs.GetByIndex(ppsdb.JobsOutputIndex, outputCommit)
	} else {
		iter, err = jobs.List()
	}
	if err != nil {
		return nil, err
	}

	var jobInfos []*pps.JobInfo
	for {
		var jobID string
		var jobInfo pps.JobInfo
		ok, err := iter.Next(&jobID, &jobInfo)
		if err != nil {
			return nil, err
		}
		if !ok {
			break
		}
		jobInfos = append(jobInfos, &jobInfo)
	}
	return jobInfos, nil
}

func (a *apiServer) ListJob(ctx context.Context, request *pps.ListJobRequest) (response *pps.JobInfos, retErr error) {
	func() { a.Log(request, nil, nil, 0) }()
	defer func(start time.Time) {
		if response != nil && len(response.JobInfo) > client.MaxListItemsLog {
			logrus.Infof("Response contains %d objects; logging the first %d", len(response.JobInfo), client.MaxListItemsLog)
			a.Log(request, &pps.JobInfos{response.JobInfo[:client.MaxListItemsLog]}, retErr, time.Since(start))
		} else {
			a.Log(request, response, retErr, time.Since(start))
		}
	}(time.Now())
	jobInfos, err := a.listJob(ctx, request.Pipeline, request.OutputCommit)
	if err != nil {
		return nil, err
	}
	return &pps.JobInfos{jobInfos}, nil
}

func (a *apiServer) ListJobStream(request *pps.ListJobRequest, resp pps.API_ListJobStreamServer) (retErr error) {
	func() { a.Log(request, nil, nil, 0) }()
	sent := 0
	defer func(start time.Time) {
		a.Log(request, fmt.Sprintf("stream containing %d JobInfos", sent), retErr, time.Since(start))
	}(time.Now())
	ctx := auth.In2Out(resp.Context())
	jobInfos, err := a.listJob(ctx, request.Pipeline, request.OutputCommit)
	if err != nil {
		return err
	}
	for _, ji := range jobInfos {
		if err := resp.Send(ji); err != nil {
			return err
		}
		sent++
	}
	return nil
}

func (a *apiServer) DeleteJob(ctx context.Context, request *pps.DeleteJobRequest) (response *types.Empty, retErr error) {
	func() { a.Log(request, nil, nil, 0) }()
	defer func(start time.Time) { a.Log(request, response, retErr, time.Since(start)) }(time.Now())

	_, err := col.NewSTM(ctx, a.etcdClient, func(stm col.STM) error {
		return a.jobs.ReadWrite(stm).Delete(request.Job.ID)
	})
	if err != nil {
		return nil, err
	}
	return &types.Empty{}, nil
}

func (a *apiServer) StopJob(ctx context.Context, request *pps.StopJobRequest) (response *types.Empty, retErr error) {
	func() { a.Log(request, nil, nil, 0) }()
	defer func(start time.Time) { a.Log(request, response, retErr, time.Since(start)) }(time.Now())

	_, err := col.NewSTM(ctx, a.etcdClient, func(stm col.STM) error {
		jobs := a.jobs.ReadWrite(stm)
		jobInfo := new(pps.JobInfo)
		if err := jobs.Get(request.Job.ID, jobInfo); err != nil {
			return err
		}
		return a.updateJobState(stm, jobInfo, pps.JobState_JOB_KILLED)
	})
	if err != nil {
		return nil, err
	}
	return &types.Empty{}, nil
}

func (a *apiServer) RestartDatum(ctx context.Context, request *pps.RestartDatumRequest) (response *types.Empty, retErr error) {
	func() { a.Log(request, nil, nil, 0) }()
	defer func(start time.Time) { a.Log(request, response, retErr, time.Since(start)) }(time.Now())

	jobInfo, err := a.InspectJob(ctx, &pps.InspectJobRequest{
		Job: request.Job,
	})
	if err != nil {
		return nil, err
	}
	workerPoolID := ppsserver.PipelineRcName(jobInfo.Pipeline.Name, jobInfo.PipelineVersion)
	if err := cancel(ctx, workerPoolID, a.etcdClient, a.etcdPrefix, request.Job.ID, request.DataFilters); err != nil {
		return nil, err
	}
	return &types.Empty{}, nil
}

// listDatum contains our internal implementation of ListDatum, which is shared
// between ListDatum and ListDatumStream. When ListDatum is removed, this should
// be inlined into ListDatumStream
func (a *apiServer) listDatum(ctx context.Context, job *pps.Job, page, pageSize int64) (response *pps.ListDatumResponse, retErr error) {
	response = &pps.ListDatumResponse{}

	// get information about 'job'
	jobInfo, err := a.InspectJob(ctx, &pps.InspectJobRequest{
		Job: &pps.Job{
			ID: job.ID,
		},
	})
	if err != nil {
		return nil, err
	}

	// authorize ListDatum (must have READER access to all inputs)
	if err := a.authorizePipelineOp(ctx,
		pipelineOpListDatum,
		jobInfo.Input,
		jobInfo.Pipeline.Name,
	); err != nil {
		return nil, err
	}

	// get clients
	pachClient, err := a.getPachClient()
	if err != nil {
		return nil, err
	}
	pfsClient := pachClient.PfsAPIClient

	// helper functions for pagination
	getTotalPages := func(totalSize int) int64 {
		return (int64(totalSize) + pageSize - 1) / pageSize // == ceil(totalSize/pageSize)
	}
	getPageBounds := func(totalSize int) (int, int, error) {
		start := int(page * pageSize)
		end := int((page + 1) * pageSize)
		switch {
		case totalSize <= start:
			return 0, 0, io.EOF
		case totalSize <= end:
			return start, totalSize, nil
		case end < totalSize:
			return start, end, nil
		}
		return 0, 0, goerr.New("getPageBounds: unreachable code")
	}

	df, err := workerpkg.NewDatumFactory(ctx, pfsClient, jobInfo.Input)
	if err != nil {
		return nil, err
	}
	// If there's no stats commit (job not finished), compute datums using jobInfo
	if jobInfo.StatsCommit == nil {
		start := 0
		end := df.Len()
		if pageSize > 0 {
			var err error
			start, end, err = getPageBounds(df.Len())
			if err != nil {
				return nil, err
			}
			response.Page = page
			response.TotalPages = getTotalPages(df.Len())
		}
		var datumInfos []*pps.DatumInfo
		for i := start; i < end; i++ {
			datum := df.Datum(i) // flattened slice of *worker.Input to job
			id := workerpkg.HashDatum(jobInfo.Pipeline.Name, jobInfo.Salt, datum)
			datumInfo := &pps.DatumInfo{
				Datum: &pps.Datum{
					ID:  id,
					Job: jobInfo.Job,
				},
				State: pps.DatumState_STARTING,
			}
			for _, input := range datum {
				datumInfo.Data = append(datumInfo.Data, input.FileInfo)
			}
			datumInfos = append(datumInfos, datumInfo)
		}
		response.DatumInfos = datumInfos
		return response, nil
	}

	// There is a stats commit -- job is finished
	// List the files under / in the stats branch to get all the datums
	file := &pfs.File{
		Commit: jobInfo.StatsCommit,
		Path:   "/",
	}

	var datumFileInfos []*pfs.FileInfo
	fs, err := pfsClient.ListFileStream(auth.In2Out(ctx), &pfs.ListFileRequest{file, true})
	if err != nil {
		return nil, grpcutil.ScrubGRPC(err)
	}
	// Omit files at the top level that correspond to aggregate job stats
	blacklist := map[string]bool{
		"stats": true,
		"logs":  true,
		"pfs":   true,
	}
	pathToDatumHash := func(path string) (string, error) {
		_, datumHash := filepath.Split(path)
		if _, ok := blacklist[datumHash]; ok {
			return "", fmt.Errorf("value %v is not a datum hash", datumHash)
		}
		return datumHash, nil
	}
	for {
		f, err := fs.Recv()
		if err == io.EOF {
			break
		} else if err != nil {
			return nil, grpcutil.ScrubGRPC(err)
		}
		if _, err := pathToDatumHash(f.File.Path); err != nil {
			// not a datum
			continue
		}
		datumFileInfos = append(datumFileInfos, f)
	}
	// Sort results (failed first)
	sort.Slice(datumFileInfos, func(i, j int) bool {
		return datumFileToState(datumFileInfos[i], jobInfo.Job.ID) < datumFileToState(datumFileInfos[j], jobInfo.Job.ID)
	})
	if pageSize > 0 {
		response.Page = page
		response.TotalPages = getTotalPages(len(datumFileInfos))
		start, end, err := getPageBounds(len(datumFileInfos))
		if err != nil {
			return nil, err
		}
		datumFileInfos = datumFileInfos[start:end]
	}

	var egGetDatums errgroup.Group
	limiter := limit.New(200)
	datumInfos := make([]*pps.DatumInfo, len(datumFileInfos))
	for index, fileInfo := range datumFileInfos {
		fileInfo := fileInfo
		index := index
		egGetDatums.Go(func() error {
			limiter.Acquire()
			defer limiter.Release()
			datumHash, err := pathToDatumHash(fileInfo.File.Path)
			if err != nil {
				// not a datum
				return nil
			}
			datum, err := a.getDatum(ctx, jobInfo.StatsCommit.Repo.Name, jobInfo.StatsCommit, job.ID, datumHash, df)
			if err != nil {
				return err
			}
			datumInfos[index] = datum
			return nil
		})
	}
	if err = egGetDatums.Wait(); err != nil {
		return nil, err
	}
	response.DatumInfos = datumInfos
	return response, nil
}

func (a *apiServer) ListDatum(ctx context.Context, request *pps.ListDatumRequest) (response *pps.ListDatumResponse, retErr error) {
	func() { a.Log(request, nil, nil, 0) }()
	defer func(start time.Time) {
		if response != nil && len(response.DatumInfos) > client.MaxListItemsLog {
			logrus.Infof("Response contains %d objects; logging the first %d", len(response.DatumInfos), client.MaxListItemsLog)
			logResponse := &pps.ListDatumResponse{
				TotalPages: response.TotalPages,
				Page:       response.Page,
				DatumInfos: response.DatumInfos[:client.MaxListItemsLog],
			}
			a.Log(request, logResponse, retErr, time.Since(start))
		} else {
			a.Log(request, response, retErr, time.Since(start))
		}
	}(time.Now())
	return a.listDatum(ctx, request.Job, request.Page, request.PageSize)
}

func (a *apiServer) ListDatumStream(req *pps.ListDatumRequest, resp pps.API_ListDatumStreamServer) (retErr error) {
	func() { a.Log(req, nil, nil, 0) }()
	sent := 0
	defer func(start time.Time) {
		a.Log(req, fmt.Sprintf("stream containing %d DatumInfos", sent), retErr, time.Since(start))
	}(time.Now())
	ctx := auth.In2Out(resp.Context())
	ldr, err := a.listDatum(ctx, req.Job, req.Page, req.PageSize)
	if err != nil {
		return err
	}
	first := true
	for _, di := range ldr.DatumInfos {
		r := &pps.ListDatumStreamResponse{}
		if first {
			r.Page = ldr.Page
			r.TotalPages = ldr.TotalPages
			first = false
		}
		r.DatumInfo = di
		if err := resp.Send(r); err != nil {
			return err
		}
		sent++
	}
	return nil
}

func datumFileToState(f *pfs.FileInfo, jobID string) pps.DatumState {
	for _, childFileName := range f.Children {
		if strings.HasPrefix(childFileName, "job") && strings.Split(childFileName, ":")[1] != jobID {
			return pps.DatumState_SKIPPED
		}
		if childFileName == "failure" {
			return pps.DatumState_FAILED
		}
	}
	return pps.DatumState_SUCCESS
}

func (a *apiServer) getDatum(ctx context.Context, repo string, commit *pfs.Commit, jobID string, datumID string, df workerpkg.DatumFactory) (datumInfo *pps.DatumInfo, retErr error) {
	datumInfo = &pps.DatumInfo{
		Datum: &pps.Datum{
			ID:  datumID,
			Job: &pps.Job{jobID},
		},
		State: pps.DatumState_SUCCESS,
	}

	pachClient, err := a.getPachClient()
	if err != nil {
		return nil, err
	}
	pfsClient := pachClient.PfsAPIClient

	// Check if skipped
	fileInfos, err := pachClient.WithCtx(ctx).GlobFile(commit.Repo.Name, commit.ID, fmt.Sprintf("/%v/job:*", datumID))
	if err != nil {
		return nil, err
	}
	if len(fileInfos) != 1 {
		return nil, fmt.Errorf("couldn't find job file")
	}
	if strings.Split(fileInfos[0].File.Path, ":")[1] != jobID {
		datumInfo.State = pps.DatumState_SKIPPED
	}

	// Check if failed
	stateFile := &pfs.File{
		Commit: commit,
		Path:   fmt.Sprintf("/%v/failure", datumID),
	}
	_, err = pfsClient.InspectFile(ctx, &pfs.InspectFileRequest{stateFile})
	if err == nil {
		datumInfo.State = pps.DatumState_FAILED
	} else if !isNotFoundErr(err) {
		return nil, err
	}

	// Populate stats
	var buffer bytes.Buffer
	if err := pachClient.WithCtx(ctx).GetFile(commit.Repo.Name, commit.ID, fmt.Sprintf("/%v/stats", datumID), 0, 0, &buffer); err != nil {
		return nil, err
	}
	stats := &pps.ProcessStats{}
	err = jsonpb.Unmarshal(&buffer, stats)
	if err != nil {
		return nil, err
	}
	datumInfo.Stats = stats
	buffer.Reset()
	if err := pachClient.WithCtx(ctx).GetFile(commit.Repo.Name, commit.ID, fmt.Sprintf("/%v/index", datumID), 0, 0, &buffer); err != nil {
		return nil, err
	}
	i, err := strconv.Atoi(buffer.String())
	if err != nil {
		return nil, err
	}
	if i >= df.Len() {
		return nil, fmt.Errorf("index %d out of range", i)
	}
	inputs := df.Datum(i)
	for _, input := range inputs {
		datumInfo.Data = append(datumInfo.Data, input.FileInfo)
	}
	datumInfo.PfsState = &pfs.File{
		Commit: commit,
		Path:   fmt.Sprintf("/%v/pfs", datumID),
	}

	return datumInfo, nil
}

func (a *apiServer) InspectDatum(ctx context.Context, request *pps.InspectDatumRequest) (response *pps.DatumInfo, retErr error) {
	func() { a.Log(request, nil, nil, 0) }()
	defer func(start time.Time) { a.Log(request, response, retErr, time.Since(start)) }(time.Now())
	jobInfo, err := a.InspectJob(ctx, &pps.InspectJobRequest{
		Job: &pps.Job{
			ID: request.Datum.Job.ID,
		},
	})
	if err != nil {
		return nil, err
	}

	if !jobInfo.EnableStats {
		return nil, fmt.Errorf("stats not enabled on %v", jobInfo.Pipeline.Name)
	}
	if jobInfo.StatsCommit == nil {
		return nil, fmt.Errorf("job not finished, no stats output yet")
	}
	pachClient, err := a.getPachClient()
	if err != nil {
		return nil, err
	}
	pfsClient := pachClient.PfsAPIClient
	df, err := workerpkg.NewDatumFactory(ctx, pfsClient, jobInfo.Input)
	if err != nil {
		return nil, err
	}

	// Populate datumInfo given a path
	datumInfo, err := a.getDatum(ctx, jobInfo.StatsCommit.Repo.Name, jobInfo.StatsCommit, request.Datum.Job.ID, request.Datum.ID, df)
	if err != nil {
		return nil, err
	}

	return datumInfo, nil
}

func (a *apiServer) lookupRcNameForPipeline(ctx context.Context, pipeline *pps.Pipeline) (string, error) {
	var pipelineInfo pps.PipelineInfo
	err := a.pipelines.ReadOnly(ctx).Get(pipeline.Name, &pipelineInfo)
	if err != nil {
		return "", fmt.Errorf("could not get pipeline information for %s: %s", pipeline.Name, err.Error())
	}
	return ppsserver.PipelineRcName(pipeline.Name, pipelineInfo.Version), nil
}

func (a *apiServer) GetLogs(request *pps.GetLogsRequest, apiGetLogsServer pps.API_GetLogsServer) (retErr error) {
	func() { a.Log(request, nil, nil, 0) }()
	defer func(start time.Time) { a.Log(request, nil, retErr, time.Since(start)) }(time.Now())
	// No deadline in request, but we create one here, since we do expect the call
	// to finish reasonably quickly
	ctx := apiGetLogsServer.Context()

	// Authorize request and get list of pods containing logs we're interested in
	// (based on pipeline and job filters)
	var rcName, containerName string
	if request.Pipeline == nil && request.Job == nil {
		// no authorization is done to get logs from master
		containerName, rcName = "pachd", "pachd"
	} else {
		containerName = client.PPSWorkerUserContainerName

		// 1) Lookup the pipeline name and inputs to this pipeline/job, for auth
		var name string
		var in *pps.Input
		var statsCommit *pfs.Commit
		if request.Pipeline != nil {
			var pipelineInfo pps.PipelineInfo
			err := a.pipelines.ReadOnly(ctx).Get(request.Pipeline.Name, &pipelineInfo)
			if err != nil {
				return fmt.Errorf("could not get pipeline information for \"%s\": %s", request.Pipeline.Name, err.Error())
			}
			name, in = pipelineInfo.Pipeline.Name, pipelineInfo.Input
		} else if request.Job != nil {
			// If user provides a job, lookup the pipeline from the job info, and then
			// get the pipeline RC
			var jobInfo pps.JobInfo
			err := a.jobs.ReadOnly(ctx).Get(request.Job.ID, &jobInfo)
			if err != nil {
				return fmt.Errorf("could not get job information for \"%s\": %s", request.Job.ID, err.Error())
			}
			name, in, statsCommit = jobInfo.Pipeline.Name, jobInfo.Input, jobInfo.StatsCommit
		}

		// 2) Check whether the caller is authorized to get logs from this pipeline/job
		if err := a.authorizePipelineOp(ctx, pipelineOpGetLogs, in, name); err != nil {
			return err
		}

		// If the job had stats enabled, we use the logs from the stats
		// commit since that's likely to yield better results.
		if statsCommit != nil {
			return a.getLogsFromStats(ctx, request, apiGetLogsServer, statsCommit)
		}

		// 3) Get rcName for this pipeline
		var err error
		rcName, err = a.lookupRcNameForPipeline(ctx, &pps.Pipeline{Name: name})
		if err != nil {
			return err
		}
	}

	// Get pods managed by the RC we're scraping (either pipeline or pachd)
	pods, err := a.rcPods(rcName)
	if err != nil {
		return fmt.Errorf("could not get pods in rc \"%s\" containing logs: %s", rcName, err.Error())
	}
	if len(pods) == 0 {
		return fmt.Errorf("no pods belonging to the rc \"%s\" were found", rcName)
	}

	// Spawn one goroutine per pod. Each goro writes its pod's logs to a channel
	// and channels are read into the output server in a stable order.
	// (sort the pods to make sure that the order of log lines is stable)
	sort.Sort(podSlice(pods))
	logChs := make([]chan *pps.LogMessage, len(pods))
	errCh := make(chan error, 1)
	done := make(chan struct{})
	defer close(done)
	for i := 0; i < len(pods); i++ {
		logChs[i] = make(chan *pps.LogMessage)
	}
	for i, pod := range pods {
		i, pod := i, pod
		go func() {
			defer close(logChs[i]) // Main thread reads from here, so must close
			// Get full set of logs from pod i
			err := backoff.Retry(func() error {
				result := a.kubeClient.CoreV1().Pods(a.namespace).GetLogs(
					pod.ObjectMeta.Name, &v1.PodLogOptions{
						Container: containerName,
					}).Timeout(10 * time.Second).Do()
				fullLogs, err := result.Raw()
				if err != nil {
					if apiStatus, ok := err.(errors.APIStatus); ok &&
						strings.Contains(apiStatus.Status().Message, "PodInitializing") {
						return nil // No logs to collect from this node yet, just skip it
					}
					return err
				}
				// Occasionally, fullLogs is truncated and contains the string
				// 'unexpected stream type ""' at the end. I believe this is a recent
				// bug in k8s (https://github.com/kubernetes/kubernetes/issues/47800)
				// so we're adding a special handler for this corner case.
				// TODO(msteffen) remove this handling once the issue is fixed
				if bytes.HasSuffix(fullLogs, []byte("unexpected stream type \"\"")) {
					return fmt.Errorf("interrupted log stream due to kubernetes/kubernetes/issues/47800")
				}

				// Parse pods' log lines, and filter out irrelevant ones
				scanner := bufio.NewScanner(bytes.NewReader(fullLogs))
				for scanner.Scan() {
					msg := new(pps.LogMessage)
					if containerName == "pachd" {
						msg.Message = scanner.Text() + "\n"
					} else {
						logBytes := scanner.Bytes()
						if err := jsonpb.Unmarshal(bytes.NewReader(logBytes), msg); err != nil {
							continue
						}

						// Filter out log lines that don't match on pipeline or job
						if request.Pipeline != nil && request.Pipeline.Name != msg.PipelineName {
							continue
						}
						if request.Job != nil && request.Job.ID != msg.JobID {
							continue
						}
						if request.Datum != nil && request.Datum.ID != msg.DatumID {
							continue
						}
						if request.Master != msg.Master {
							continue
						}
						if !workerpkg.MatchDatum(request.DataFilters, msg.Data) {
							continue
						}
					}

					// Log message passes all filters -- return it
					select {
					case logChs[i] <- msg:
					case <-done:
						return nil
					}
				}
				return nil
			}, backoff.New10sBackOff())

			// Used up all retries -- no logs from worker
			if err != nil {
				select {
				case errCh <- err:
				case <-done:
				default:
				}
			}
		}()
	}

nextLogCh:
	for _, logCh := range logChs {
		for {
			msg, ok := <-logCh
			if !ok {
				continue nextLogCh
			}
			if err := apiGetLogsServer.Send(msg); err != nil {
				return err
			}
		}
	}
	select {
	case err := <-errCh:
		return err
	default:
	}
	return nil
}

func (a *apiServer) getLogsFromStats(ctx context.Context, request *pps.GetLogsRequest, apiGetLogsServer pps.API_GetLogsServer, statsCommit *pfs.Commit) error {
	pachClient, err := a.getPachClient()
	if err != nil {
		return err
	}
	pfsClient := pachClient.PfsAPIClient

	fs, err := pfsClient.GlobFileStream(auth.In2Out(ctx), &pfs.GlobFileRequest{
		Commit:  statsCommit,
		Pattern: "*/logs", // this is the path where logs reside
	})
	if err != nil {
		return grpcutil.ScrubGRPC(err)
	}

	limiter := limit.New(20)
	var eg errgroup.Group
	var mu sync.Mutex
	for {
		fileInfo, err := fs.Recv()
		if err == io.EOF {
			break
		}
		eg.Go(func() error {
			if err != nil {
				return err
			}
			limiter.Acquire()
			defer limiter.Release()
			var buf bytes.Buffer
			if err := pachClient.WithCtx(ctx).GetFile(fileInfo.File.Commit.Repo.Name, fileInfo.File.Commit.ID, fileInfo.File.Path, 0, 0, &buf); err != nil {
				return err
			}
			// Parse pods' log lines, and filter out irrelevant ones
			scanner := bufio.NewScanner(&buf)
			for scanner.Scan() {
				logBytes := scanner.Bytes()
				msg := new(pps.LogMessage)
				if err := jsonpb.Unmarshal(bytes.NewReader(logBytes), msg); err != nil {
					continue
				}
				if request.Pipeline != nil && request.Pipeline.Name != msg.PipelineName {
					continue
				}
				if request.Job != nil && request.Job.ID != msg.JobID {
					continue
				}
				if request.Datum != nil && request.Datum.ID != msg.DatumID {
					continue
				}
				if request.Master != msg.Master {
					continue
				}
				if !workerpkg.MatchDatum(request.DataFilters, msg.Data) {
					continue
				}

				mu.Lock()
				if err := apiGetLogsServer.Send(msg); err != nil {
					mu.Unlock()
					return err
				}
				mu.Unlock()
			}
			return nil
		})
	}
	return eg.Wait()
}

func (a *apiServer) validatePipeline(ctx context.Context, pipelineInfo *pps.PipelineInfo) error {
	if err := a.validateInput(ctx, pipelineInfo.Pipeline.Name, pipelineInfo.Input, false); err != nil {
		return err
	}
	if err := validateTransform(pipelineInfo.Transform); err != nil {
		return fmt.Errorf("invalid transform: %v", err)
	}
	if pipelineInfo.ParallelismSpec != nil {
		if pipelineInfo.ParallelismSpec.Constant < 0 {
			return fmt.Errorf("ParallelismSpec.Constant must be > 0")
		}
		if pipelineInfo.ParallelismSpec.Coefficient < 0 {
			return fmt.Errorf("ParallelismSpec.Coefficient must be > 0")
		}
		if pipelineInfo.ParallelismSpec.Constant != 0 &&
			pipelineInfo.ParallelismSpec.Coefficient != 0 {
			return fmt.Errorf("contradictory parallelism strategies: must set at " +
				"most one of ParallelismSpec.Constant and ParallelismSpec.Coefficient")
		}
		if pipelineInfo.Service != nil && pipelineInfo.ParallelismSpec.Constant != 1 {
			return fmt.Errorf("services can only be run with a constant parallelism of 1")
		}
	}
	if pipelineInfo.OutputBranch == "" {
		return fmt.Errorf("pipeline needs to specify an output branch")
	}
	if _, err := resource.ParseQuantity(pipelineInfo.CacheSize); err != nil {
		return fmt.Errorf("could not parse cacheSize '%s': %v", pipelineInfo.CacheSize, err)
	}
	if pipelineInfo.Incremental {
		pachClient, err := a.getPachClient()
		if err != nil {
			return err
		}
		pfsClient := pachClient.PfsAPIClient
		// for incremental jobs we can't have shared provenance
		var provenance []*pfs.Repo
		for _, commit := range pps.InputCommits(pipelineInfo.Input) {
			provenance = append(provenance, commit.Repo)
		}
		provMap := make(map[string]bool)
		for _, provRepo := range provenance {
			if provMap[provRepo.Name] {
				return fmt.Errorf("can't create an incremental pipeline with inputs that share provenance")
			}
			provMap[provRepo.Name] = true
			resp, err := pfsClient.InspectRepo(ctx, &pfs.InspectRepoRequest{Repo: provRepo})
			if err != nil {
				return err
			}
			for _, provRepo := range resp.Provenance {
				if provMap[provRepo.Name] {
					return fmt.Errorf("can't create an incremental pipeline with inputs that share provenance")
				}
				provMap[provRepo.Name] = true
			}
		}
	}
	if pipelineInfo.JobTimeout != "" {
		_, err := time.ParseDuration(pipelineInfo.JobTimeout)
		if err != nil {
			return err
		}
	}
	if pipelineInfo.DatumTimeout != "" {
		_, err := time.ParseDuration(pipelineInfo.DatumTimeout)
		if err != nil {
			return err
		}
	}
	return nil
}

// authorizing a pipeline operation varies slightly depending on whether the
// pipeline is being created, updated, or deleted
type pipelineOperation uint8

const (
	// pipelineOpCreate is required for CreatePipeline
	pipelineOpCreate pipelineOperation = iota
	// pipelineOpListDatum is required for ListDatum
	pipelineOpListDatum
	// pipelineOpGetLogs is required for GetLogs
	pipelineOpGetLogs
	// pipelineOpUpdate is required for UpdatePipeline
	pipelineOpUpdate
	// pipelineOpUpdate is required for DeletePipeline
	pipelineOpDelete
)

// authorizePipelineOp checks if the user indicated by 'ctx' is authorized
// to perform 'operation' on the pipeline in 'info'
func (a *apiServer) authorizePipelineOp(ctx context.Context, operation pipelineOperation, input *pps.Input, output string) error {
	pachClient, err := a.getPachClient()
	if err != nil {
		return err
	}
	if _, err = pachClient.WhoAmI(auth.In2Out(ctx), &auth.WhoAmIRequest{}); err != nil {
		if auth.IsNotActivatedError(err) {
			return nil // Auth isn't activated, user may proceed
		}
		return err
	}

	// Check that the user is authorized to read all input repos, and write to the
	// output repo (which the pipeline needs to be able to do on the user's
	// behalf)
	var eg errgroup.Group
	done := make(map[string]struct{}) // don't double-authorize repos
	pps.VisitInput(input, func(in *pps.Input) {
		if in.Atom == nil {
			return
		}
		repo := in.Atom.Repo
		if _, ok := done[repo]; ok {
			return
		}
		done[in.Atom.Repo] = struct{}{}
		eg.Go(func() error {
			resp, err := pachClient.Authorize(auth.In2Out(ctx), &auth.AuthorizeRequest{
				Repo:  repo,
				Scope: auth.Scope_READER,
			})
			if err != nil {
				return err
			}
			if !resp.Authorized {
				return &auth.NotAuthorizedError{
					Repo:     repo,
					Required: auth.Scope_READER,
				}
			}
			return nil
		})
	})
	if err := eg.Wait(); err != nil {
		return err
	}

	// Check that the user is authorized to write to the output repo.
	// Note: authorizePipelineOp is called before CreateRepo creates a
	// PipelineInfo proto in etcd, so PipelineManager won't have created an output
	// repo yet, and it's possible to check that the output repo doesn't exist
	// (if it did exist, we'd have to check that the user has permission to write
	// to it, and this is simpler)
	var required auth.Scope
	switch operation {
	case pipelineOpListDatum:
		return nil // READER access to inputs is sufficient (it's just datum names)
	case pipelineOpCreate:
		_, err := pachClient.PfsAPIClient.InspectRepo(auth.In2Out(ctx),
			&pfs.InspectRepoRequest{
				Repo: &pfs.Repo{Name: output},
			})
		if err == nil {
			return fmt.Errorf("cannot overwrite repo \"%s\" with new output repo", output)
		} else if !isNotFoundErr(err) {
			return err
		}
	case pipelineOpGetLogs:
		required = auth.Scope_READER
	case pipelineOpUpdate:
		required = auth.Scope_WRITER
	case pipelineOpDelete:
		required = auth.Scope_OWNER
	default:
		return fmt.Errorf("internal error, unrecognized operation %v", operation)
	}
	if required != auth.Scope_NONE {
		resp, err := pachClient.Authorize(auth.In2Out(ctx), &auth.AuthorizeRequest{
			Repo:  output,
			Scope: required,
		})
		if err != nil {
			return err
		}
		if !resp.Authorized {
			return &auth.NotAuthorizedError{
				Repo:     output,
				Required: required,
			}
		}
	}
	return nil
}

func (a *apiServer) CreatePipeline(ctx context.Context, request *pps.CreatePipelineRequest) (response *types.Empty, retErr error) {
	func() { a.Log(request, nil, nil, 0) }()
	defer func(start time.Time) { a.Log(request, response, retErr, time.Since(start)) }(time.Now())
	metricsFn := metrics.ReportUserAction(ctx, a.reporter, "CreatePipeline")
	defer func(start time.Time) { metricsFn(start, retErr) }(time.Now())

	pachClient, err := a.getPachClient()
	if err != nil {
		return nil, err
	}
	pfsClient := pachClient.PfsAPIClient

	pipelineInfo := &pps.PipelineInfo{
		Pipeline:           request.Pipeline,
		Version:            1,
		Transform:          request.Transform,
		ParallelismSpec:    request.ParallelismSpec,
		Input:              request.Input,
		OutputBranch:       request.OutputBranch,
		Egress:             request.Egress,
		CreatedAt:          now(),
		ScaleDownThreshold: request.ScaleDownThreshold,
		ResourceRequests:   request.ResourceRequests,
		ResourceLimits:     request.ResourceLimits,
		Description:        request.Description,
		Incremental:        request.Incremental,
		CacheSize:          request.CacheSize,
		EnableStats:        request.EnableStats,
		Salt:               uuid.NewWithoutDashes(),
		Batch:              request.Batch,
		MaxQueueSize:       request.MaxQueueSize,
		Service:            request.Service,
		ChunkSpec:          request.ChunkSpec,
		DatumTimeout:       request.DatumTimeout,
		JobTimeout:         request.JobTimeout,
	}
	setPipelineDefaults(pipelineInfo)
	if err := a.validatePipeline(ctx, pipelineInfo); err != nil {
		return nil, err
	}
	var visitErr error
	pps.VisitInput(pipelineInfo.Input, func(input *pps.Input) {
		if input.Cron != nil {
			if err := pachClient.CreateRepo(input.Cron.Repo); err != nil && !isAlreadyExistsErr(err) {
				visitErr = err
			}
		}
		if input.Git != nil {
			if err := pachClient.CreateRepo(input.Git.Name); err != nil && !isAlreadyExistsErr(err) {
				visitErr = err
			}
		}
	})
	if visitErr != nil {
		return nil, visitErr
	}
	operation := pipelineOpCreate
	if request.Update {
		operation = pipelineOpUpdate
	}
	if err := a.authorizePipelineOp(ctx, operation, pipelineInfo.Input, pipelineInfo.Pipeline.Name); err != nil {
		return nil, err
	}
	capabilityResp, err := pachClient.GetCapability(auth.In2Out(ctx), &auth.GetCapabilityRequest{})
	if err != nil {
		return nil, fmt.Errorf("error getting capability for the user: %v", err)
	}
	pipelineInfo.Capability = capabilityResp.Capability // User is authorized -- grant capability token to pipeline

	pipelineName := pipelineInfo.Pipeline.Name

	var provenance []*pfs.Repo
	for _, commit := range pps.InputCommits(pipelineInfo.Input) {
		provenance = append(provenance, commit.Repo)
	}

	pps.SortInput(pipelineInfo.Input)
	if request.Update {
		if _, err := a.StopPipeline(ctx, &pps.StopPipelineRequest{request.Pipeline}); err != nil {
			return nil, err
		}
		var oldPipelineInfo pps.PipelineInfo
		_, err := col.NewSTM(ctx, a.etcdClient, func(stm col.STM) error {
			pipelines := a.pipelines.ReadWrite(stm)
			if err := pipelines.Get(pipelineName, &oldPipelineInfo); err != nil {
				return err
			}
			pipelineInfo.Version = oldPipelineInfo.Version + 1
			if !request.Reprocess {
				pipelineInfo.Salt = oldPipelineInfo.Salt
			}
			pipelines.Put(pipelineName, pipelineInfo)
			return nil
		})
		if err != nil {
			return nil, err
		}

		// Revoke the old capability
		if oldPipelineInfo.Capability != "" {
			if _, err := pachClient.RevokeAuthToken(auth.In2Out(ctx), &auth.RevokeAuthTokenRequest{
				Token: oldPipelineInfo.Capability,
			}); err != nil && !auth.IsNotActivatedError(err) {
				return nil, fmt.Errorf("error revoking old capability: %v", err)
			}
		}

		// Rename the original output branch to `outputBranch-vN`, where N
		// is the previous version number of the pipeline.
		// We ignore NotFound errors because this pipeline might not have
		// even output anything yet, in which case the output branch
		// may not actually exist.
		if _, err := pfsClient.SetBranch(ctx, &pfs.SetBranchRequest{
			Commit: &pfs.Commit{
				Repo: &pfs.Repo{pipelineName},
				ID:   oldPipelineInfo.OutputBranch,
			},
			Branch: fmt.Sprintf("%s-v%d", oldPipelineInfo.OutputBranch, oldPipelineInfo.Version),
		}); err != nil && !isNotFoundErr(err) {
			return nil, err
		}

		if _, err := pfsClient.DeleteBranch(ctx, &pfs.DeleteBranchRequest{
			Repo:   &pfs.Repo{pipelineName},
			Branch: oldPipelineInfo.OutputBranch,
		}); err != nil && !isNotFoundErr(err) {
			return nil, err
		}

		if _, err := a.StartPipeline(ctx, &pps.StartPipelineRequest{request.Pipeline}); err != nil {
			return nil, err
		}

		// We only need to restart downstream pipelines if the provenance
		// of our output repo changed.
		outputRepo := &pfs.Repo{pipelineInfo.Pipeline.Name}
		repoInfo, err := pfsClient.InspectRepo(auth.In2Out(ctx),
			&pfs.InspectRepoRequest{
				Repo: outputRepo,
			})
		if err != nil {
			return nil, err
		}

		// Check if the new and old provenance are equal
		provSet := make(map[string]bool)
		for _, oldProv := range repoInfo.Provenance {
			provSet[oldProv.Name] = true
		}
		for _, newProv := range provenance {
			delete(provSet, newProv.Name)
		}
		provenanceChanged := len(provSet) > 0 || len(repoInfo.Provenance) != len(provenance)

		if _, err := pfsClient.CreateRepo(auth.In2Out(ctx), &pfs.CreateRepoRequest{
			Repo:       outputRepo,
			Provenance: provenance,
			Update:     true,
		}); err != nil && !isAlreadyExistsErr(err) {
			return nil, err
		}
		if provenanceChanged {
			// Restart all downstream pipelines so they relaunch with the
			// correct provenance.
			repoInfos, err := pfsClient.ListRepo(ctx, &pfs.ListRepoRequest{
				Provenance: []*pfs.Repo{{request.Pipeline.Name}},
			})
			if err != nil {
				return nil, err
			}
			for _, repoInfo := range repoInfos.RepoInfo {
				if _, err := a.StopPipeline(ctx, &pps.StopPipelineRequest{&pps.Pipeline{repoInfo.Repo.Name}}); err != nil {
					if isNotFoundErr(err) {
						continue
					}
					return nil, err
				}
				if _, err := a.StartPipeline(ctx, &pps.StartPipelineRequest{&pps.Pipeline{repoInfo.Repo.Name}}); err != nil {
					return nil, err
				}
			}
		}
	} else {
		_, err := col.NewSTM(ctx, a.etcdClient, func(stm col.STM) error {
			pipelines := a.pipelines.ReadWrite(stm)
			err := pipelines.Create(pipelineName, pipelineInfo)
			if isAlreadyExistsErr(err) {
				return newErrPipelineExists(pipelineName)
			}
			return err
		})
		if err != nil {
			return nil, err
		}
		// Create output repo
		// The pipeline manager also creates the output repo, but we want to
		// also create the repo here to make sure that the output repo is
		// guaranteed to be there after CreatePipeline returns.  This is
		// because it's a very common pattern to create many pipelines in a
		// row, some of which depend on the existence of the output repos
		// of upstream pipelines.
		if _, err := pfsClient.CreateRepo(auth.In2Out(ctx), &pfs.CreateRepoRequest{
			Repo:       &pfs.Repo{pipelineInfo.Pipeline.Name},
			Provenance: provenance,
		}); err != nil && !isAlreadyExistsErr(err) {
			return nil, err
		}
	}

	return &types.Empty{}, nil
}

// setPipelineDefaults sets the default values for a pipeline info
func setPipelineDefaults(pipelineInfo *pps.PipelineInfo) {
	now := time.Now()
	if pipelineInfo.Transform.Image == "" {
		pipelineInfo.Transform.Image = DefaultUserImage
	}
	pps.VisitInput(pipelineInfo.Input, func(input *pps.Input) {
		if input.Atom != nil {
			if input.Atom.Branch == "" {
				input.Atom.Branch = "master"
			}
			if input.Atom.Name == "" {
				input.Atom.Name = input.Atom.Repo
			}
		}
		if input.Cron != nil {
			if input.Cron.Start == nil {
				start, _ := types.TimestampProto(now)
				input.Cron.Start = start
			}
			if input.Cron.Repo == "" {
				input.Cron.Repo = fmt.Sprintf("%s_%s", pipelineInfo.Pipeline.Name, input.Cron.Name)
			}
		}
		if input.Git != nil {
			if input.Git.Branch == "" {
				input.Git.Branch = "master"
			}
			if input.Git.Name == "" {
				// We know URL looks like:
				// "https://github.com/sjezewski/testgithook.git",
				tokens := strings.Split(path.Base(input.Git.URL), ".")
				input.Git.Name = tokens[0]
			}
		}
	})
	if pipelineInfo.OutputBranch == "" {
		// Output branches default to master
		pipelineInfo.OutputBranch = "master"
	}
	if pipelineInfo.CacheSize == "" {
		pipelineInfo.CacheSize = "64M"
	}
	if pipelineInfo.ResourceRequests == nil && pipelineInfo.CacheSize != "" {
		pipelineInfo.ResourceRequests = &pps.ResourceSpec{
			Memory: pipelineInfo.CacheSize,
		}
	}
	if pipelineInfo.MaxQueueSize < 1 {
		pipelineInfo.MaxQueueSize = 1
	}
}

func (a *apiServer) InspectPipeline(ctx context.Context, request *pps.InspectPipelineRequest) (response *pps.PipelineInfo, retErr error) {
	func() { a.Log(request, nil, nil, 0) }()
	defer func(start time.Time) { a.Log(request, response, retErr, time.Since(start)) }(time.Now())

	pipelineInfo := new(pps.PipelineInfo)
	if err := a.pipelines.ReadOnly(ctx).Get(request.Pipeline.Name, pipelineInfo); err != nil {
		return nil, err
	}
	return pipelineInfo, nil
}

func (a *apiServer) ListPipeline(ctx context.Context, request *pps.ListPipelineRequest) (response *pps.PipelineInfos, retErr error) {
	func() { a.Log(request, nil, nil, 0) }()
	defer func(start time.Time) {
		if response != nil && len(response.PipelineInfo) > client.MaxListItemsLog {
			logrus.Infof("Response contains %d objects; logging the first %d", len(response.PipelineInfo), client.MaxListItemsLog)
			a.Log(request, &pps.PipelineInfos{response.PipelineInfo[:client.MaxListItemsLog]}, retErr, time.Since(start))
		} else {
			a.Log(request, response, retErr, time.Since(start))
		}
	}(time.Now())

	pipelineIter, err := a.pipelines.ReadOnly(ctx).List()
	if err != nil {
		return nil, err
	}

	pipelineInfos := new(pps.PipelineInfos)

	for {
		var pipelineName string
		pipelineInfo := new(pps.PipelineInfo)
		ok, err := pipelineIter.Next(&pipelineName, pipelineInfo)
		if err != nil {
			return nil, err
		}
		if ok {
			pipelineInfos.PipelineInfo = append(pipelineInfos.PipelineInfo, pipelineInfo)
		} else {
			break
		}
	}
	return pipelineInfos, nil
}

func (a *apiServer) DeletePipeline(ctx context.Context, request *pps.DeletePipelineRequest) (response *types.Empty, retErr error) {
	func() { a.Log(request, nil, nil, 0) }()
	defer func(start time.Time) { a.Log(request, response, retErr, time.Since(start)) }(time.Now())

	if request.All {
		pipelineInfos, err := a.ListPipeline(ctx, &pps.ListPipelineRequest{})
		if err != nil {
			return nil, err
		}

		for _, pipelineInfo := range pipelineInfos.PipelineInfo {
			request.Pipeline = pipelineInfo.Pipeline
			if _, err := a.deletePipeline(ctx, request); err != nil {
				return nil, err
			}
		}
		return &types.Empty{}, nil
	}
	return a.deletePipeline(ctx, request)
}

func (a *apiServer) deletePipeline(ctx context.Context, request *pps.DeletePipelineRequest) (response *types.Empty, retErr error) {
	pachClient, err := a.getPachClient()
	if err != nil {
		return nil, err
	}
	pipelineInfo, err := a.InspectPipeline(ctx, &pps.InspectPipelineRequest{request.Pipeline})
	if err != nil {
		return nil, fmt.Errorf("pipeline %v was not found: %v", request.Pipeline.Name, err)
	}
	// Check if the caller is authorized to delete this pipeline
	if err := a.authorizePipelineOp(ctx, pipelineOpDelete, pipelineInfo.Input, pipelineInfo.Pipeline.Name); err != nil {
		return nil, err
	}
	// Revoke the pipeline's capability
	if pipelineInfo.Capability != "" {
		if _, err := pachClient.RevokeAuthToken(auth.In2Out(ctx), &auth.RevokeAuthTokenRequest{
			Token: pipelineInfo.Capability,
		}); err != nil && !auth.IsNotActivatedError(err) {
			return nil, fmt.Errorf("error revoking old capability: %v", err)
		}
	}

	iter, err := a.jobs.ReadOnly(ctx).GetByIndex(ppsdb.JobsPipelineIndex, request.Pipeline)
	if err != nil {
		return nil, err
	}

	for {
		var jobID string
		var jobInfo pps.JobInfo
		ok, err := iter.Next(&jobID, &jobInfo)
		if err != nil {
			return nil, err
		}
		if !ok {
			break
		}
		if request.DeleteJobs {
			if _, err := a.DeleteJob(ctx, &pps.DeleteJobRequest{&pps.Job{jobID}}); err != nil {
				return nil, err
			}
		} else {
			if !jobStateToStopped(jobInfo.State) {
				if _, err := col.NewSTM(ctx, a.etcdClient, func(stm col.STM) error {
					jobs := a.jobs.ReadWrite(stm)
					var jobInfo pps.JobInfo
					if err := jobs.Get(jobID, &jobInfo); err != nil {
						return err
					}
					// We need to check again here because the job's state
					// might've changed since we first retrieved it
					if !jobStateToStopped(jobInfo.State) {
						jobInfo.State = pps.JobState_JOB_KILLED
					}
					jobs.Put(jobID, &jobInfo)
					return nil
				}); err != nil {
					return nil, err
				}
			}
		}
	}

	if _, err := col.NewSTM(ctx, a.etcdClient, func(stm col.STM) error {
		return a.pipelines.ReadWrite(stm).Delete(request.Pipeline.Name)
	}); err != nil {
		return nil, err
	}

	// Delete output repo
	if request.DeleteRepo {
		var eg errgroup.Group
		eg.Go(func() error {
			return pachClient.WithCtx(ctx).DeleteRepo(request.Pipeline.Name, true)
		})
		pps.VisitInput(pipelineInfo.Input, func(input *pps.Input) {
			if input.Cron != nil {
				eg.Go(func() error {
					return pachClient.WithCtx(ctx).DeleteRepo(input.Cron.Repo, true)
				})
			}
		})
		if err := eg.Wait(); err != nil {
			return nil, err
		}
	}
	return &types.Empty{}, nil
}

func (a *apiServer) StartPipeline(ctx context.Context, request *pps.StartPipelineRequest) (response *types.Empty, retErr error) {
	func() { a.Log(request, nil, nil, 0) }()
	defer func(start time.Time) { a.Log(request, response, retErr, time.Since(start)) }(time.Now())

	if err := a.updatePipelineState(ctx, request.Pipeline.Name, pps.PipelineState_PIPELINE_RUNNING); err != nil {
		return nil, err
	}
	return &types.Empty{}, nil
}

func (a *apiServer) StopPipeline(ctx context.Context, request *pps.StopPipelineRequest) (response *types.Empty, retErr error) {
	func() { a.Log(request, nil, nil, 0) }()
	defer func(start time.Time) { a.Log(request, response, retErr, time.Since(start)) }(time.Now())

	if err := a.updatePipelineState(ctx, request.Pipeline.Name, pps.PipelineState_PIPELINE_PAUSED); err != nil {
		return nil, err
	}
	return &types.Empty{}, nil
}

func (a *apiServer) RerunPipeline(ctx context.Context, request *pps.RerunPipelineRequest) (response *types.Empty, retErr error) {
	func() { a.Log(request, nil, nil, 0) }()
	defer func(start time.Time) { a.Log(request, response, retErr, time.Since(start)) }(time.Now())

	return nil, fmt.Errorf("TODO")
}

func (a *apiServer) DeleteAll(ctx context.Context, request *types.Empty) (response *types.Empty, retErr error) {
	func() { a.Log(request, nil, nil, 0) }()
	defer func(start time.Time) { a.Log(request, response, retErr, time.Since(start)) }(time.Now())

	pachClient, err := a.getPachClient()
	if err != nil {
		return nil, err
	}
	if me, err := pachClient.WhoAmI(auth.In2Out(ctx), &auth.WhoAmIRequest{}); err == nil {
		if !me.IsAdmin {
			return nil, fmt.Errorf("not authorized to delete all cluster data, must " +
				"be a cluster admin")
		}
	} else if !auth.IsNotActivatedError(err) {
		return nil, fmt.Errorf("could not verify that caller is admin: %v", err)
	}

	pipelineInfos, err := a.ListPipeline(ctx, &pps.ListPipelineRequest{})
	if err != nil {
		return nil, err
	}

	for _, pipelineInfo := range pipelineInfos.PipelineInfo {
		if _, err := a.DeletePipeline(ctx, &pps.DeletePipelineRequest{
			Pipeline: pipelineInfo.Pipeline,
		}); err != nil {
			return nil, err
		}
	}

	jobInfos, err := a.ListJob(ctx, &pps.ListJobRequest{})
	if err != nil {
		return nil, err
	}

	for _, jobInfo := range jobInfos.JobInfo {
		if _, err := a.DeleteJob(ctx, &pps.DeleteJobRequest{jobInfo.Job}); err != nil {
			return nil, err
		}
	}

	return &types.Empty{}, err
}

func (a *apiServer) GarbageCollect(ctx context.Context, request *pps.GarbageCollectRequest) (response *pps.GarbageCollectResponse, retErr error) {
	func() { a.Log(request, nil, nil, 0) }()
	defer func(start time.Time) { a.Log(request, response, retErr, time.Since(start)) }(time.Now())

	pachClient, err := a.getPachClient()
	if err != nil {
		return nil, err
	}
	pfsClient := pachClient.PfsAPIClient
	objClient := pachClient.ObjectAPIClient

	// The set of objects that are in use.
	activeObjects := make(map[string]bool)
	var activeObjectsMu sync.Mutex
	// A helper function for adding active objects in a thread-safe way
	addActiveObjects := func(objects ...*pfs.Object) {
		activeObjectsMu.Lock()
		defer activeObjectsMu.Unlock()
		for _, object := range objects {
			if object != nil {
				activeObjects[object.Hash] = true
			}
		}
	}
	// A helper function for adding objects that are actually hash trees,
	// which in turn contain active objects.
	addActiveTree := func(object *pfs.Object) error {
		if object == nil {
			return nil
		}
		addActiveObjects(object)
		getObjectClient, err := objClient.GetObject(ctx, object)
		if err != nil {
			return fmt.Errorf("error getting commit tree: %v", err)
		}

		var buf bytes.Buffer
		if err := grpcutil.WriteFromStreamingBytesClient(getObjectClient, &buf); err != nil {
			return fmt.Errorf("error reading commit tree: %v", err)
		}

		tree, err := hashtree.Deserialize(buf.Bytes())
		if err != nil {
			return err
		}

		return tree.Walk("/", func(path string, node *hashtree.NodeProto) error {
			if node.FileNode != nil {
				addActiveObjects(node.FileNode.Objects...)
			}
			return nil
		})
	}

	// Get all repos
	repoInfos, err := pfsClient.ListRepo(ctx, &pfs.ListRepoRequest{})
	if err != nil {
		return nil, err
	}

	// Get all commit trees
	limiter := limit.New(100)
	var eg errgroup.Group
	for _, repo := range repoInfos.RepoInfo {
		repo := repo
		client, err := pfsClient.ListCommitStream(ctx, &pfs.ListCommitRequest{
			Repo: repo.Repo,
		})
		if err != nil {
			return nil, err
		}
		for {
			commit, err := client.Recv()
			if err == io.EOF {
				break
			} else if err != nil {
				return nil, grpcutil.ScrubGRPC(err)
			}
			limiter.Acquire()
			eg.Go(func() error {
				defer limiter.Release()
				return addActiveTree(commit.Tree)
			})
		}
	}
	if err := eg.Wait(); err != nil {
		return nil, err
	}

	// Get all objects referenced by pipeline tags
	pipelineInfos, err := a.ListPipeline(ctx, &pps.ListPipelineRequest{})
	if err != nil {
		return nil, err
	}

	// The set of tags that are active
	activeTags := make(map[string]bool)
	for _, pipelineInfo := range pipelineInfos.PipelineInfo {
		tags, err := objClient.ListTags(ctx, &pfs.ListTagsRequest{
			Prefix:        client.DatumTagPrefix(pipelineInfo.Salt),
			IncludeObject: true,
		})
		if err != nil {
			return nil, fmt.Errorf("error listing tagged objects: %v", err)
		}

		for resp, err := tags.Recv(); err != io.EOF; resp, err = tags.Recv() {
			resp := resp
			if err != nil {
				return nil, err
			}
			activeTags[resp.Tag] = true
			limiter.Acquire()
			eg.Go(func() error {
				defer limiter.Release()
				return addActiveTree(resp.Object)
			})
		}
	}
	if err := eg.Wait(); err != nil {
		return nil, err
	}

	// Iterate through all objects.  If they are not active, delete them.
	objects, err := objClient.ListObjects(ctx, &pfs.ListObjectsRequest{})
	if err != nil {
		return nil, err
	}

	var objectsToDelete []*pfs.Object
	deleteObjectsIfMoreThan := func(n int) error {
		if len(objectsToDelete) > n {
			if _, err := objClient.DeleteObjects(ctx, &pfs.DeleteObjectsRequest{
				Objects: objectsToDelete,
			}); err != nil {
				return fmt.Errorf("error deleting objects: %v", err)
			}
			objectsToDelete = []*pfs.Object{}
		}
		return nil
	}
	for object, err := objects.Recv(); err != io.EOF; object, err = objects.Recv() {
		if err != nil {
			return nil, fmt.Errorf("error receiving objects from ListObjects: %v", err)
		}
		if !activeObjects[object.Hash] {
			objectsToDelete = append(objectsToDelete, object)
		}
		// Delete objects in batches
		if err := deleteObjectsIfMoreThan(100); err != nil {
			return nil, err
		}
	}
	if err := deleteObjectsIfMoreThan(0); err != nil {
		return nil, err
	}

	// Iterate through all tags.  If they are not active, delete them
	tags, err := objClient.ListTags(ctx, &pfs.ListTagsRequest{})
	if err != nil {
		return nil, err
	}
	var tagsToDelete []string
	deleteTagsIfMoreThan := func(n int) error {
		if len(tagsToDelete) > n {
			if _, err := objClient.DeleteTags(ctx, &pfs.DeleteTagsRequest{
				Tags: tagsToDelete,
			}); err != nil {
				return fmt.Errorf("error deleting tags: %v", err)
			}
			tagsToDelete = []string{}
		}
		return nil
	}
	for resp, err := tags.Recv(); err != io.EOF; resp, err = tags.Recv() {
		if err != nil {
			return nil, fmt.Errorf("error receiving tags from ListTags: %v", err)
		}
		if !activeTags[resp.Tag] {
			tagsToDelete = append(tagsToDelete, resp.Tag)
		}
		if err := deleteTagsIfMoreThan(100); err != nil {
			return nil, err
		}
	}
	if err := deleteTagsIfMoreThan(0); err != nil {
		return nil, err
	}

	if err := a.incrementGCGeneration(ctx); err != nil {
		return nil, err
	}

	return &pps.GarbageCollectResponse{}, nil
}

// incrementGCGeneration increments the GC generation number in etcd
func (a *apiServer) incrementGCGeneration(ctx context.Context) error {
	resp, err := a.etcdClient.Get(ctx, client.GCGenerationKey)
	if err != nil {
		return err
	}

	if resp.Count == 0 {
		// If the generation number does not exist, create it.
		// It's important that the new generation is 1, as the first
		// generation is assumed to be 0.
		if _, err := a.etcdClient.Put(ctx, client.GCGenerationKey, "1"); err != nil {
			return err
		}
	} else {
		oldGen, err := strconv.Atoi(string(resp.Kvs[0].Value))
		if err != nil {
			return err
		}
		newGen := oldGen + 1
		if _, err := a.etcdClient.Put(ctx, client.GCGenerationKey, strconv.Itoa(newGen)); err != nil {
			return err
		}
	}
	return nil
}

func isAlreadyExistsErr(err error) bool {
	return err != nil && strings.Contains(err.Error(), "already exists")
}

func isNotFoundErr(err error) bool {
	return err != nil && strings.Contains(err.Error(), "not found")
}

// pipelineStateToStopped defines what pipeline states are "stopped"
// states, meaning that pipelines in this state should not be managed
// by pipelineManager
func pipelineStateToStopped(state pps.PipelineState) bool {
	switch state {
	case pps.PipelineState_PIPELINE_STARTING:
		return false
	case pps.PipelineState_PIPELINE_RUNNING:
		return false
	case pps.PipelineState_PIPELINE_RESTARTING:
		return false
	case pps.PipelineState_PIPELINE_PAUSED:
		return true
	case pps.PipelineState_PIPELINE_FAILURE:
		return true
	default:
		panic(fmt.Sprintf("unrecognized pipeline state: %s", state))
	}
}

func (a *apiServer) updatePipelineState(ctx context.Context, pipelineName string, state pps.PipelineState) error {
	_, err := col.NewSTM(ctx, a.etcdClient, func(stm col.STM) error {
		pipelines := a.pipelines.ReadWrite(stm)
		pipelineInfo := new(pps.PipelineInfo)
		if err := pipelines.Get(pipelineName, pipelineInfo); err != nil {
			return err
		}
		pipelineInfo.State = state
		pipelines.Put(pipelineName, pipelineInfo)
		return nil
	})
	if isNotFoundErr(err) {
		return newErrPipelineNotFound(pipelineName)
	}
	return err
}

func (a *apiServer) updateJobState(stm col.STM, jobInfo *pps.JobInfo, state pps.JobState) error {
	// Update job counts
	if jobInfo.Pipeline != nil {
		pipelines := a.pipelines.ReadWrite(stm)
		pipelineInfo := new(pps.PipelineInfo)
		if err := pipelines.Get(jobInfo.Pipeline.Name, pipelineInfo); err != nil {
			return err
		}
		if pipelineInfo.JobCounts == nil {
			pipelineInfo.JobCounts = make(map[int32]int32)
		}
		if pipelineInfo.JobCounts[int32(jobInfo.State)] != 0 {
			pipelineInfo.JobCounts[int32(jobInfo.State)]--
		}
		pipelineInfo.JobCounts[int32(state)]++
		pipelines.Put(pipelineInfo.Pipeline.Name, pipelineInfo)
	}
	jobInfo.State = state
	jobs := a.jobs.ReadWrite(stm)
	jobs.Put(jobInfo.Job.ID, jobInfo)
	return nil
}

func jobStateToStopped(state pps.JobState) bool {
	switch state {
	case pps.JobState_JOB_STARTING:
		return false
	case pps.JobState_JOB_RUNNING:
		return false
	case pps.JobState_JOB_SUCCESS:
		return true
	case pps.JobState_JOB_FAILURE:
		return true
	case pps.JobState_JOB_KILLED:
		return true
	default:
		panic(fmt.Sprintf("unrecognized job state: %s", state))
	}
}

func (a *apiServer) getPachClient() (*client.APIClient, error) {
	if a.pachClient == nil {
		var onceErr error
		a.pachClientOnce.Do(func() {
			a.pachClient, onceErr = client.NewFromAddress(a.address)
		})
		if onceErr != nil {
			return nil, onceErr
		}
	}
	return a.pachClient, nil
}

// RepoNameToEnvString is a helper which uppercases a repo name for
// use in environment variable names.
func RepoNameToEnvString(repoName string) string {
	return strings.ToUpper(repoName)
}

func (a *apiServer) rcPods(rcName string) ([]v1.Pod, error) {
	podList, err := a.kubeClient.CoreV1().Pods(a.namespace).List(metav1.ListOptions{
		TypeMeta: metav1.TypeMeta{
			Kind:       "ListOptions",
			APIVersion: "v1",
		},
		LabelSelector: metav1.FormatLabelSelector(metav1.SetAsLabelSelector(labels(rcName))),
	})
	if err != nil {
		return nil, err
	}
	return podList.Items, nil
}

func labels(app string) map[string]string {
	return map[string]string{
		"app":       app,
		"suite":     suite,
		"component": "worker",
	}
}

type podSlice []v1.Pod

func (s podSlice) Len() int {
	return len(s)
}
func (s podSlice) Swap(i, j int) {
	s[i], s[j] = s[j], s[i]
}
func (s podSlice) Less(i, j int) bool {
	return s[i].ObjectMeta.Name < s[j].ObjectMeta.Name
}

func now() *types.Timestamp {
	t, err := types.TimestampProto(time.Now())
	if err != nil {
		panic(err)
	}
	return t
}<|MERGE_RESOLUTION|>--- conflicted
+++ resolved
@@ -350,31 +350,6 @@
 	pps.SortInput(request.Input)
 	_, err := col.NewSTM(ctx, a.etcdClient, func(stm col.STM) error {
 		jobInfo := &pps.JobInfo{
-<<<<<<< HEAD
-			Job:             job,
-			Transform:       request.Transform,
-			Pipeline:        request.Pipeline,
-			ParallelismSpec: request.ParallelismSpec,
-			Input:           request.Input,
-			OutputRepo:      request.OutputRepo,
-			OutputBranch:    request.OutputBranch,
-			Started:         now(),
-			Finished:        nil,
-			OutputCommit:    nil,
-			Service:         request.Service,
-			ParentJob:       request.ParentJob,
-			ResourceSpec:    request.ResourceSpec,
-			NewBranch:       request.NewBranch,
-			Incremental:     request.Incremental,
-			Stats:           &pps.ProcessStats{},
-			EnableStats:     request.EnableStats,
-			Salt:            request.Salt,
-			PipelineVersion: request.PipelineVersion,
-			Batch:           request.Batch,
-			ChunkSpec:       request.ChunkSpec,
-			DatumTimeout:    request.DatumTimeout,
-			JobTimeout:      request.JobTimeout,
-=======
 			Job:              job,
 			Transform:        request.Transform,
 			Pipeline:         request.Pipeline,
@@ -397,7 +372,8 @@
 			PipelineVersion:  request.PipelineVersion,
 			Batch:            request.Batch,
 			ChunkSpec:        request.ChunkSpec,
->>>>>>> b5170f79
+			DatumTimeout:     request.DatumTimeout,
+			JobTimeout:       request.JobTimeout,
 		}
 		if request.Pipeline != nil {
 			pipelineInfo := new(pps.PipelineInfo)
