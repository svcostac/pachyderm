--- conflicted
+++ resolved
@@ -564,14 +564,10 @@
 // listJob is the internal implementation of ListJob shared between ListJob and
 // ListJobStream. When ListJob is removed, this should be inlined into
 // ListJobStream.
-<<<<<<< HEAD
 func (a *apiServer) listJob(pachClient *client.APIClient, pipeline *pps.Pipeline, outputCommit *pfs.Commit, inputCommits []*pfs.Commit, f func(*pps.JobInfo) error) error {
-=======
-func (a *apiServer) listJob(pachClient *client.APIClient, pipeline *pps.Pipeline, outputCommit *pfs.Commit, inputCommits []*pfs.Commit) ([]*pps.JobInfo, error) {
 	if err := checkLoggedIn(pachClient); err != nil {
 		return nil, err
 	}
->>>>>>> 7f3ecc36
 	var err error
 	if outputCommit != nil {
 		outputCommit, err = a.resolveCommit(pachClient, outputCommit)
@@ -2049,38 +2045,13 @@
 		}
 	}(time.Now())
 	pachClient := a.getPachClient().WithCtx(ctx)
-<<<<<<< HEAD
+  if err := checkLoggedIn(pachClient); err != nil {
+		return nil, err
+	}
 	pipelineInfos := &pps.PipelineInfos{}
 	pipelinePtr := &pps.EtcdPipelineInfo{}
 	if err := a.pipelines.ReadOnly(pachClient.Ctx()).List(pipelinePtr, col.DefaultOptions, func(string) error {
 		pipelineInfo, err := ppsutil.GetPipelineInfo(pachClient, pipelinePtr)
-=======
-	if err := checkLoggedIn(pachClient); err != nil {
-		return nil, err
-	}
-
-	pipelineIter, err := a.pipelines.ReadOnly(pachClient.Ctx()).List()
-	if err != nil {
-		return nil, err
-	}
-
-	pipelineInfos := new(pps.PipelineInfos)
-	for {
-		var pipelineName string
-		pipelinePtr := pps.EtcdPipelineInfo{}
-		ok, err := pipelineIter.Next(&pipelineName, &pipelinePtr)
-		pipelineName = path.Base(pipelineName) // pipelineIter returns etcd keys
-		if err != nil {
-			return nil, err
-		}
-		if !ok {
-			break
-		}
-		// Read existing PipelineInfo from PFS output repo
-		// TODO this won't work with auth, as a user now can't call InspectPipeline
-		// unless they have READER access to the pipeline's output repo
-		pipelineInfo, err := ppsutil.GetPipelineInfo(pachClient, &pipelinePtr)
->>>>>>> 7f3ecc36
 		if err != nil {
 			return err
 		}
