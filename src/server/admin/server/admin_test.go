package server

import (
	"bufio"
	"bytes"
	"crypto/md5"
	"encoding/hex"
	"fmt"
	"io"
	"math/rand"
	"os"
	"path"
	"reflect"
	"strings"
	"sync"
	"testing"

	"github.com/pachyderm/pachyderm/src/client"
	"github.com/pachyderm/pachyderm/src/client/pfs"
	"github.com/pachyderm/pachyderm/src/client/pkg/require"
	"github.com/pachyderm/pachyderm/src/client/pps"
	versionlib "github.com/pachyderm/pachyderm/src/client/version"
	"github.com/pachyderm/pachyderm/src/server/pkg/backoff"
	tu "github.com/pachyderm/pachyderm/src/server/pkg/testutil"
	"github.com/pachyderm/pachyderm/src/server/pkg/workload"

	"github.com/golang/snappy"
)

const (
	KB = 1024
	MB = 1024 * KB
)

var pachClient *client.APIClient
var getPachClientOnce sync.Once

func getPachClient(t testing.TB) *client.APIClient {
	getPachClientOnce.Do(func() {
		var err error
		if addr := os.Getenv("PACHD_PORT_650_TCP_ADDR"); addr != "" {
			pachClient, err = client.NewInCluster()
		} else {
			pachClient, err = client.NewForTest()
		}
		require.NoError(t, err)
	})
	return pachClient
}

func collectCommitInfos(t testing.TB, commitInfoIter client.CommitInfoIterator) []*pfs.CommitInfo {
	var commitInfos []*pfs.CommitInfo
	for {
		commitInfo, err := commitInfoIter.Next()
		if err == io.EOF {
			return commitInfos
		}
		require.NoError(t, err)
		commitInfos = append(commitInfos, commitInfo)
	}
}

// TODO(msteffen) equivalent to funciton in src/server/auth/server/admin_test.go.
// These should be unified.
func RepoInfoToName(repoInfo interface{}) interface{} {
	return repoInfo.(*pfs.RepoInfo).Repo.Name
}

// testExtractRestored effectively implements both TestExtractRestoreObjects
// TestExtractRestoreNoObjects, as their logic is mostly the same
func testExtractRestore(t *testing.T, testObjects bool) {
	if testing.Short() {
		t.Skip("Skipping integration tests in short mode")
	}

	c := getPachClient(t)
	require.NoError(t, c.DeleteAll())

	dataRepo := tu.UniqueString("TestExtractRestoreObjects-in-")
	require.NoError(t, c.CreateRepo(dataRepo))

	// Create input data
	nCommits := 2
	r := rand.New(rand.NewSource(45))
	fileHashes := make([]string, 0, nCommits)
	for i := 0; i < nCommits; i++ {
		hash := md5.New()
		fileContent := workload.RandString(r, 40*MB)
		_, err := c.PutFile(dataRepo, "master", fmt.Sprintf("file-%d", i),
			io.TeeReader(strings.NewReader(fileContent), hash))
		require.NoError(t, err)
		fileHashes = append(fileHashes, hex.EncodeToString(hash.Sum(nil)))
	}

	// Create test pipelines
	numPipelines := 3
	var input, pipeline string
	input = dataRepo
	for i := 0; i < numPipelines; i++ {
		pipeline = tu.UniqueString(fmt.Sprintf("TestExtractRestoreObjects-P%d-", i))
		require.NoError(t, c.CreatePipeline(
			pipeline,
			"",
			[]string{"bash"},
			[]string{
				fmt.Sprintf("cp /pfs/%s/* /pfs/out/", input),
			},
			&pps.ParallelismSpec{
				Constant: 1,
			},
			client.NewPFSInput(input, "/*"),
			"",
			false,
		))
		input = pipeline
	}

	// Wait for pipelines to process input data
	commitIter, err := c.FlushCommit([]*pfs.Commit{client.NewCommit(dataRepo, "master")}, nil)
	require.NoError(t, err)
	commitInfos := collectCommitInfos(t, commitIter)
	require.Equal(t, numPipelines, len(commitInfos))

	// confirm that all the jobs passed (there may be a short delay between the
	// job's output commit closing and the job being marked successful, thus retry
	require.NoErrorWithinTRetry(t, 30*time.Second, func() error {
		jobInfos, err := c.ListJob("", nil, nil, -1, false)
		if err != nil {
			return err
		}
		// Pipelines were created after commits, so only the HEAD commits of the
		// input repo should be processed by each pipeline
		if len(jobInfos) != numPipelines {
			return fmt.Errorf("expected %d commits, but only encountered %d",
				nCommits*numPipelines, len(jobInfos))
		}
		for _, ji := range jobInfos {
			if ji.State != pps.JobState_JOB_SUCCESS {
				return fmt.Errorf("expected job %q to be in state SUCCESS but was %q",
					ji.Job.ID, ji.State.String())
			}
		}
		return nil
	})

	// Extract existing cluster state
	ops, err := c.ExtractAll(testObjects)
	require.NoError(t, err)

	require.NoError(t, c.DeleteAll())

	if testObjects {
		// Delete existing objects
		require.NoError(t, c.GarbageCollect(10000))
	}

	// Restore metadata and possibly objects
	require.NoError(t, c.Restore(ops))

	// Make sure all commits got re-created
	require.NoErrorWithinTRetry(t, 30*time.Second, func() error {
		commitInfos, err := c.ListCommit(dataRepo, "", "", 0)
		if err != nil {
			return err
		}
		if len(commitInfos) != nCommits {
			return fmt.Errorf("expected %d commits, but only encountered %d in %q",
				nCommits, len(commitInfos), dataRepo)
		}
		return nil
	})

	// Wait for re-created pipelines to process recreated input data
	commitIter, err = c.FlushCommit([]*pfs.Commit{client.NewCommit(dataRepo, "master")}, nil)
	require.NoError(t, err)
	commitInfos = collectCommitInfos(t, commitIter)
	require.Equal(t, numPipelines, len(commitInfos))

	// Confirm all the recreated jobs passed
<<<<<<< HEAD
	jis, err := pachClient.FlushJobAll([]*pfs.Commit{client.NewCommit(dataRepo, "master")}, nil)
	// One job per pipeline, as above
	require.Equal(t, numPipelines, len(jis))
	for _, ji := range jis {
		// Job must ultimately succeed
		require.Equal(t, "JOB_SUCCESS", ji.State.String())
		require.Equal(t, int64(2), ji.DataTotal)
		require.NotNil(t, ji.Started)
		require.NotNil(t, ji.Finished)
	}
=======
	require.NoErrorWithinTRetry(t, 30*time.Second, func() error {
		jobInfos, err := c.ListJob("", nil, nil, -1, false) // make sure jobs all succeeded
		if err != nil {
			return err
		}
		// Extract places commits before pipelines, so that all commits are processed
		// after Restore() (thus |jobInfos| = nCommits * numPipelines)
		if len(jobInfos) != nCommits*numPipelines {
			return fmt.Errorf("expected %d commits, but only encountered %d",
				nCommits*numPipelines, len(jobInfos))
		}
		for _, ji := range jobInfos {
			// race--we may call listJob between when a job's output commit is closed
			// and when its state is updated
			if ji.State != pps.JobState_JOB_SUCCESS {
				return fmt.Errorf("expected job %q to be in state JOB_SUCCESS but was %q",
					ji.Job.ID, ji.State.String())
			}
		}
		return nil
	})
>>>>>>> 845caa20

	// Make sure all branches were recreated
	bis, err := c.ListBranch(dataRepo)
	require.NoError(t, err)
	require.Equal(t, 1, len(bis))

	// Check input data
	// This check uses a backoff because sometimes GetFile causes pachd to OOM
	var restoredFileHashes []string
	require.NoError(t, backoff.Retry(func() error {
		restoredFileHashes = make([]string, 0, nCommits)
		for i := 0; i < nCommits; i++ {
			hash := md5.New()
			err := c.GetFile(dataRepo, "master", fmt.Sprintf("file-%d", i), 0, 0, hash)
			if err != nil {
				return err
			}
			restoredFileHashes = append(restoredFileHashes, hex.EncodeToString(hash.Sum(nil)))
		}
		return nil
	}, backoff.NewTestingBackOff()))
	require.ElementsEqual(t, fileHashes, restoredFileHashes)

	// Check output data
	// This check uses a backoff because sometimes GetFile causes pachd to OOM
	require.NoError(t, backoff.Retry(func() error {
		restoredFileHashes = make([]string, 0, nCommits)
		for i := 0; i < nCommits; i++ {
			hash := md5.New()
			err := c.GetFile(pipeline, "master", fmt.Sprintf("file-%d", i), 0, 0, hash)
			if err != nil {
				return err
			}
			restoredFileHashes = append(restoredFileHashes, hex.EncodeToString(hash.Sum(nil)))
		}
		return nil
	}, backoff.NewTestingBackOff()))
	require.ElementsEqual(t, fileHashes, restoredFileHashes)
}

// TestExtractRestoreNoObjects tests extraction and restoration in the case
// where existing objects are re-used (common for cloud deployments, as objects
// are stored outside of kubernetes, in object store)
func TestExtractRestoreNoObjects(t *testing.T) {
	testExtractRestore(t, false)
}

// TestExtractRestoreObjects tests extraction and restoration of objects. Note
// that since 1.8, only data in input repos is referenced by objects, so this
// tests extracting/restoring an input repo.
func TestExtractRestoreObjects(t *testing.T) {
	testExtractRestore(t, true)
}

func TestExtractRestoreHeadlessBranches(t *testing.T) {
	if testing.Short() {
		t.Skip("Skipping integration tests in short mode")
	}

	c := getPachClient(t)
	require.NoError(t, c.DeleteAll())

	dataRepo := tu.UniqueString("TestExtractRestore_data")
	require.NoError(t, c.CreateRepo(dataRepo))

	// create a headless branch
	require.NoError(t, c.CreateBranch(dataRepo, "headless", "", nil))

	ops, err := c.ExtractAll(false)
	require.NoError(t, err)
	require.NoError(t, c.DeleteAll())
	require.NoError(t, c.Restore(ops))

	bis, err := c.ListBranch(dataRepo)
	require.NoError(t, err)
	require.Equal(t, 1, len(bis))
	require.Equal(t, "headless", bis[0].Branch.Name)
}

func TestExtractVersion(t *testing.T) {
	if testing.Short() {
		t.Skip("Skipping integration tests in short mode")
	}

	c := getPachClient(t)
	require.NoError(t, c.DeleteAll())

	dataRepo := tu.UniqueString("TestExtractRestore_data")
	require.NoError(t, c.CreateRepo(dataRepo))

	r := rand.New(rand.NewSource(45))
	_, err := c.PutFile(dataRepo, "master", "file", strings.NewReader(workload.RandString(r, 40*MB)))
	require.NoError(t, err)

	pipeline := tu.UniqueString("TestExtractRestore")
	require.NoError(t, c.CreatePipeline(
		pipeline,
		"",
		[]string{"bash"},
		[]string{
			fmt.Sprintf("cp /pfs/%s/* /pfs/out/", dataRepo),
		},
		&pps.ParallelismSpec{
			Constant: 1,
		},
		client.NewPFSInput(dataRepo, "/*"),
		"",
		false,
	))

	ops, err := c.ExtractAll(false)
	require.NoError(t, err)
	require.True(t, len(ops) > 0)

	// Check that every Op looks right; the version set matches pachd's version
	for _, op := range ops {
		opV := reflect.ValueOf(op).Elem()
		var versions, nonemptyVersions int
		for i := 0; i < opV.NumField(); i++ {
			fDesc := opV.Type().Field(i)
			if !strings.HasPrefix(fDesc.Name, "Op") {
				continue
			}
			versions++
			if strings.HasSuffix(fDesc.Name,
				fmt.Sprintf("%d_%d", versionlib.MajorVersion, versionlib.MinorVersion)) {
				require.False(t, opV.Field(i).IsNil())
				nonemptyVersions++
			} else {
				require.True(t, opV.Field(i).IsNil())
			}
		}
		require.Equal(t, 1, nonemptyVersions)
		require.True(t, versions > 1)
	}
}

func TestMigrateFrom1_7(t *testing.T) {
	if testing.Short() {
		t.Skip("Skipping integration tests in short mode")
	}

	// Clear pachyderm cluster (so that next cluster starts up in a clean environment)
	c := getPachClient(t)
	require.NoError(t, c.DeleteAll())

	// Restore dumped metadata (now that objects are present)
	md, err := os.Open(path.Join(os.Getenv("GOPATH"),
		"src/github.com/pachyderm/pachyderm/etc/testing/migration/1_7/sort.metadata"))
	require.NoError(t, err)
	require.NoError(t, c.RestoreReader(snappy.NewReader(md)))
	require.NoError(t, md.Close())

	// Wait for final imported commit to be processed
	commitIter, err := c.FlushCommit([]*pfs.Commit{client.NewCommit("left", "master")}, nil)
	require.NoError(t, err)
	commitInfos := collectCommitInfos(t, commitIter)
	// filter-left and filter-right both compute a join of left and
	// right--depending on when the final commit to 'left' was added, it may have
	// been processed multiple times (should be n * 3, as there are 3 pipelines)
	require.True(t, len(commitInfos) >= 3)

	// Inspect input
	commits, err := c.ListCommit("left", "master", "", 0)
	require.NoError(t, err)
	require.Equal(t, 3, len(commits))
	commits, err = c.ListCommit("right", "master", "", 0)
	require.NoError(t, err)
	require.Equal(t, 3, len(commits))

	// Inspect output
	repos, err := c.ListRepo()
	require.NoError(t, err)
	require.ElementsEqualUnderFn(t,
		[]string{"left", "right", "copy", "sort"},
		repos, RepoInfoToName)

	// make sure all numbers 0-99 are in /nums
	var buf bytes.Buffer
	require.NoError(t, c.GetFile("sort", "master", "/nums", 0, 0, &buf))
	s := bufio.NewScanner(&buf)
	numbers := make(map[string]struct{})
	for s.Scan() {
		numbers[s.Text()] = struct{}{}
	}
	require.Equal(t, 100, len(numbers)) // job processed all inputs

	// Confirm stats commits are present
	commits, err = c.ListCommit("sort", "stats", "", 0)
	require.NoError(t, err)
	require.Equal(t, 6, len(commits))
}

func TestExtractRestorePipelineUpdate(t *testing.T) {
	if testing.Short() {
		t.Skip("Skipping integration tests in short mode")
	}

	c := getPachClient(t)
	require.NoError(t, c.DeleteAll())

	input1 := tu.UniqueString("TestExtractRestorePipelineUpdate_data")
	require.NoError(t, c.CreateRepo(input1))

	pipeline := tu.UniqueString("TestExtractRestorePipelineUpdate")
	require.NoError(t, c.CreatePipeline(
		pipeline,
		"",
		[]string{"bash"},
		[]string{
			fmt.Sprintf("cp /pfs/%s/* /pfs/out/", input1),
		},
		&pps.ParallelismSpec{
			Constant: 1,
		},
		client.NewPFSInput(input1, "/*"),
		"",
		false,
	))

	_, err := c.PutFile(input1, "master", "file", strings.NewReader("file"))
	require.NoError(t, err)
	_, err = c.FlushCommitAll([]*pfs.Commit{client.NewCommit(input1, "master")}, nil)
	require.NoError(t, err)

	input2 := tu.UniqueString("TestExtractRestorePipelineUpdate_data")
	require.NoError(t, c.CreateRepo(input2))

	require.NoError(t, c.CreatePipeline(
		pipeline,
		"",
		[]string{"bash"},
		[]string{
			fmt.Sprintf("cp /pfs/%s/* /pfs/out/", input2),
		},
		&pps.ParallelismSpec{
			Constant: 1,
		},
		client.NewPFSInput(input2, "/*"),
		"",
		true,
	))

	_, err = c.PutFile(input2, "master", "file", strings.NewReader("file"))
	require.NoError(t, err)
	_, err = c.FlushCommitAll([]*pfs.Commit{client.NewCommit(input2, "master")}, nil)
	require.NoError(t, err)

	ops, err := c.ExtractAll(false)
	require.NoError(t, err)
	require.NoError(t, c.DeleteAll())
	require.NoError(t, c.Restore(ops))
}<|MERGE_RESOLUTION|>--- conflicted
+++ resolved
@@ -14,6 +14,7 @@
 	"strings"
 	"sync"
 	"testing"
+	"time"
 
 	"github.com/pachyderm/pachyderm/src/client"
 	"github.com/pachyderm/pachyderm/src/client/pfs"
@@ -177,7 +178,6 @@
 	require.Equal(t, numPipelines, len(commitInfos))
 
 	// Confirm all the recreated jobs passed
-<<<<<<< HEAD
 	jis, err := pachClient.FlushJobAll([]*pfs.Commit{client.NewCommit(dataRepo, "master")}, nil)
 	// One job per pipeline, as above
 	require.Equal(t, numPipelines, len(jis))
@@ -188,29 +188,6 @@
 		require.NotNil(t, ji.Started)
 		require.NotNil(t, ji.Finished)
 	}
-=======
-	require.NoErrorWithinTRetry(t, 30*time.Second, func() error {
-		jobInfos, err := c.ListJob("", nil, nil, -1, false) // make sure jobs all succeeded
-		if err != nil {
-			return err
-		}
-		// Extract places commits before pipelines, so that all commits are processed
-		// after Restore() (thus |jobInfos| = nCommits * numPipelines)
-		if len(jobInfos) != nCommits*numPipelines {
-			return fmt.Errorf("expected %d commits, but only encountered %d",
-				nCommits*numPipelines, len(jobInfos))
-		}
-		for _, ji := range jobInfos {
-			// race--we may call listJob between when a job's output commit is closed
-			// and when its state is updated
-			if ji.State != pps.JobState_JOB_SUCCESS {
-				return fmt.Errorf("expected job %q to be in state JOB_SUCCESS but was %q",
-					ji.Job.ID, ji.State.String())
-			}
-		}
-		return nil
-	})
->>>>>>> 845caa20
 
 	// Make sure all branches were recreated
 	bis, err := c.ListBranch(dataRepo)
