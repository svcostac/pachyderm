package worker

import (
	"bufio"
	"bytes"
	"crypto/sha256"
	"encoding/hex"
	"encoding/json"
	"errors"
	"fmt"
	"io"
	"log"
	"os"
	"os/user"
	"path"
	"path/filepath"
	"strconv"
	"strings"
	"sync"
	"sync/atomic"
	"syscall"
	"time"

	etcd "github.com/coreos/etcd/clientv3"
	"github.com/gogo/protobuf/jsonpb"
	"github.com/gogo/protobuf/proto"
	"github.com/gogo/protobuf/types"
	lru "github.com/hashicorp/golang-lru"
	"golang.org/x/net/context"
	"golang.org/x/sync/errgroup"
	"gopkg.in/go-playground/webhooks.v3/github"
	"gopkg.in/src-d/go-git.v4"
	gitPlumbing "gopkg.in/src-d/go-git.v4/plumbing"
	kube "k8s.io/client-go/kubernetes"
	"k8s.io/client-go/rest"

	"github.com/fsouza/go-dockerclient"
	"github.com/pachyderm/pachyderm/src/client"
	"github.com/pachyderm/pachyderm/src/client/limit"
	"github.com/pachyderm/pachyderm/src/client/pfs"
	"github.com/pachyderm/pachyderm/src/client/pkg/grpcutil"
	"github.com/pachyderm/pachyderm/src/client/pkg/uuid"
	"github.com/pachyderm/pachyderm/src/client/pps"
	"github.com/pachyderm/pachyderm/src/server/pkg/backoff"
	col "github.com/pachyderm/pachyderm/src/server/pkg/collection"
	"github.com/pachyderm/pachyderm/src/server/pkg/exec"
	"github.com/pachyderm/pachyderm/src/server/pkg/hashtree"
	"github.com/pachyderm/pachyderm/src/server/pkg/ppsdb"
	"github.com/pachyderm/pachyderm/src/server/pkg/ppsutil"
	filesync "github.com/pachyderm/pachyderm/src/server/pkg/sync"
	"github.com/pachyderm/pachyderm/src/server/pkg/watch"
)

const (
	// The maximum number of concurrent download/upload operations
	concurrency = 10
	logBuffer   = 25

	chunksPrefix = "/chunks"
	lockPrefix   = "/locks"

	maxRetries = 3
)

var (
	errSpecialFile = errors.New("cannot upload special file")
	statsTagSuffix = "_stats"
)

// APIServer implements the worker API
type APIServer struct {
	pachClient *client.APIClient
	kubeClient *kube.Clientset
	etcdClient *etcd.Client
	etcdPrefix string

	// Information needed to process input data and upload output
	pipelineInfo *pps.PipelineInfo

	// Information attached to log lines
	logMsgTemplate pps.LogMessage

	// The k8s pod name of this worker
	workerName string

	statusMu sync.Mutex

	// The currently running job ID
	jobID string
	// The currently running data
	data []*Input
	// The time we started the currently running
	started time.Time
	// Func to cancel the currently running datum
	cancel func()
	// Stats about the execution of the job
	stats *pps.ProcessStats
	// queueSize is the number of items enqueued
	queueSize int64

	// The total number of workers for this pipeline
	numWorkers int
	// The namespace in which pachyderm is deployed
	namespace string
	// The jobs collection
	jobs col.Collection
	// The pipelines collection
	pipelines col.Collection
	// The progress collection
	chunks col.Collection

	// Only one datum can be running at a time because they need to be
	// accessing /pfs, runMu enforces this
	runMu sync.Mutex

	// datumCache is used by the master to keep track of the datums that
	// have already been processed.
	datumCache *lru.Cache

	uid        uint32
	gid        uint32
	workingDir string
}

type putObjectResponse struct {
	object *pfs.Object
	size   int64
	err    error
}

type taggedLogger struct {
	template     pps.LogMessage
	stderrLog    log.Logger
	marshaler    *jsonpb.Marshaler
	buffer       bytes.Buffer
	putObjClient pfs.ObjectAPI_PutObjectClient
	objSize      int64
	msgCh        chan string
	eg           errgroup.Group
}

// DatumID computes the id for a datum, this value is used in ListDatum and
// InspectDatum.
func (a *APIServer) DatumID(data []*Input) string {
	hash := sha256.New()
	for _, d := range data {
		hash.Write([]byte(d.FileInfo.File.Path))
		hash.Write(d.FileInfo.Hash)
	}
	// InputFileID is a single string id for the data from this input, it's used in logs and in
	// the statsTree
	return hex.EncodeToString(hash.Sum(nil))
}

func (a *APIServer) getTaggedLogger(pachClient *client.APIClient, jobID string, data []*Input, enableStats bool) (*taggedLogger, error) {
	result := &taggedLogger{
		template:  a.logMsgTemplate, // Copy struct
		stderrLog: log.Logger{},
		marshaler: &jsonpb.Marshaler{},
		msgCh:     make(chan string, logBuffer),
	}
	result.stderrLog.SetOutput(os.Stderr)
	result.stderrLog.SetFlags(log.LstdFlags | log.Llongfile) // Log file/line

	// Add Job ID to log metadata
	result.template.JobID = jobID

	// Add inputs' details to log metadata, so we can find these logs later
	for _, d := range data {
		result.template.Data = append(result.template.Data, &pps.InputFile{
			Path: d.FileInfo.File.Path,
			Hash: d.FileInfo.Hash,
		})
	}
	// InputFileID is a single string id for the data from this input, it's used in logs and in
	// the statsTree
	result.template.DatumID = a.DatumID(data)
	if enableStats {
		putObjClient, err := pachClient.ObjectAPIClient.PutObject(pachClient.Ctx())
		if err != nil {
			return nil, err
		}
		result.putObjClient = putObjClient
		result.eg.Go(func() error {
			for msg := range result.msgCh {
				for _, chunk := range grpcutil.Chunk([]byte(msg), grpcutil.MaxMsgSize/2) {
					if err := result.putObjClient.Send(&pfs.PutObjectRequest{
						Value: chunk,
					}); err != nil && err != io.EOF {
						return err
					}
				}
				result.objSize += int64(len(msg))
			}
			return nil
		})
	}
	return result, nil
}

// Logf logs the line Sprintf(formatString, args...), but formatted as a json
// message and annotated with all of the metadata stored in 'loginfo'.
//
// Note: this is not thread-safe, as it modifies fields of 'logger.template'
func (logger *taggedLogger) Logf(formatString string, args ...interface{}) {
	logger.template.Message = fmt.Sprintf(formatString, args...)
	if ts, err := types.TimestampProto(time.Now()); err == nil {
		logger.template.Ts = ts
	} else {
		logger.stderrLog.Printf("could not generate logging timestamp: %s\n", err)
		return
	}
	bytes, err := logger.marshaler.MarshalToString(&logger.template)
	if err != nil {
		logger.stderrLog.Printf("could not marshal %v for logging: %s\n", &logger.template, err)
		return
	}
	bytes += "\n"
	fmt.Printf(bytes)
	if logger.putObjClient != nil {
		logger.msgCh <- bytes
	}
}

func (logger *taggedLogger) Write(p []byte) (_ int, retErr error) {
	// never errors
	logger.buffer.Write(p)
	r := bufio.NewReader(&logger.buffer)
	for {
		message, err := r.ReadString('\n')
		if err != nil {
			message = strings.TrimSuffix(message, "\n") // remove delimiter
			if err == io.EOF {
				logger.buffer.Write([]byte(message))
				return len(p), nil
			}
			// this shouldn't technically be possible to hit io.EOF should be
			// the only error bufio.Reader can return when using a buffer.
			return 0, err
		}
		logger.Logf(message)
	}
}

func (logger *taggedLogger) Close() (*pfs.Object, int64, error) {
	close(logger.msgCh)
	if logger.putObjClient != nil {
		if err := logger.eg.Wait(); err != nil {
			return nil, 0, err
		}
		object, err := logger.putObjClient.CloseAndRecv()
		// we set putObjClient to nil so that future calls to Logf won't send
		// msg down logger.msgCh as we've just closed that channel.
		logger.putObjClient = nil
		return object, logger.objSize, err
	}
	return nil, 0, nil
}

func (logger *taggedLogger) clone() *taggedLogger {
	return &taggedLogger{
		template:     logger.template, // Copy struct
		stderrLog:    log.Logger{},
		marshaler:    &jsonpb.Marshaler{},
		putObjClient: logger.putObjClient,
		msgCh:        logger.msgCh,
	}
}

func (logger *taggedLogger) userLogger() *taggedLogger {
	result := logger.clone()
	result.template.User = true
	return result
}

// NewAPIServer creates an APIServer for a given pipeline
func NewAPIServer(pachClient *client.APIClient, etcdClient *etcd.Client, etcdPrefix string, pipelineInfo *pps.PipelineInfo, workerName string, namespace string) (*APIServer, error) {
	cfg, err := rest.InClusterConfig()
	if err != nil {
		return nil, err
	}
	kubeClient, err := kube.NewForConfig(cfg)
	if err != nil {
		return nil, err
	}
	datumCache, err := lru.New(numCachedDatums)
	if err != nil {
		return nil, fmt.Errorf("error creating datum cache: %v", err)
	}
	server := &APIServer{
		pachClient:   pachClient,
		kubeClient:   kubeClient,
		etcdClient:   etcdClient,
		etcdPrefix:   etcdPrefix,
		pipelineInfo: pipelineInfo,
		logMsgTemplate: pps.LogMessage{
			PipelineName: pipelineInfo.Pipeline.Name,
			WorkerID:     os.Getenv(client.PPSPodNameEnv),
		},
		workerName: workerName,
		namespace:  namespace,
		jobs:       ppsdb.Jobs(etcdClient, etcdPrefix),
		pipelines:  ppsdb.Pipelines(etcdClient, etcdPrefix),
		chunks:     col.NewCollection(etcdClient, path.Join(etcdPrefix, chunksPrefix), []col.Index{}, &Chunks{}, nil),
		datumCache: datumCache,
	}
	logger, err := server.getTaggedLogger(pachClient, "", nil, false)
	if err != nil {
		return nil, err
	}
	numWorkers, err := ppsutil.GetExpectedNumWorkers(kubeClient, pipelineInfo.ParallelismSpec)
	if err != nil {
		logger.Logf("error getting number of workers, default to 1 worker: %v", err)
		numWorkers = 1
	}
	server.numWorkers = numWorkers
	if pipelineInfo.Transform.Image != "" {
		docker, err := docker.NewClientFromEnv()
		if err != nil {
			return nil, err
		}
		image, err := docker.InspectImage(pipelineInfo.Transform.Image)
		if err != nil {
			return nil, fmt.Errorf("error inspecting image %s: %+v", pipelineInfo.Transform.Image, err)
		}
		// if image.Config.User == "" then uid, and gid don't get set which
		// means they default to a value of 0 which means we run the code as
		// root which is the only sane default.
		if image.Config.User != "" {
			user, err := lookupUser(image.Config.User)
			if err != nil && !os.IsNotExist(err) {
				return nil, err
			}
			if user != nil { // user is nil when os.IsNotExist(err) is true in which case we use root
				uid, err := strconv.ParseUint(user.Uid, 10, 32)
				if err != nil {
					return nil, err
				}
				server.uid = uint32(uid)
				gid, err := strconv.ParseUint(user.Gid, 10, 32)
				if err != nil {
					return nil, err
				}
				server.gid = uint32(gid)
			}
		}
		server.workingDir = image.Config.WorkingDir
		if server.pipelineInfo.Transform.Cmd == nil {
			server.pipelineInfo.Transform.Cmd = image.Config.Entrypoint
		}
	}
	if pipelineInfo.Service == nil {
		go server.master()
	} else {
		go server.serviceMaster()
	}
	go server.worker()
	return server, nil
}

func (a *APIServer) downloadGitData(pachClient *client.APIClient, dir string, input *Input) error {
	file := input.FileInfo.File
	pachydermRepoName := input.Name
	var rawJSON bytes.Buffer
	err := pachClient.GetFile(pachydermRepoName, file.Commit.ID, "commit.json", 0, 0, &rawJSON)
	if err != nil {
		return err
	}
	var payload github.PushPayload
	err = json.Unmarshal(rawJSON.Bytes(), &payload)
	if err != nil {
		return err
	}
	sha := payload.After
	// Clone checks out a reference, not a SHA
	r, err := git.PlainClone(
		filepath.Join(dir, pachydermRepoName),
		false,
		&git.CloneOptions{
			URL:           payload.Repository.CloneURL,
			SingleBranch:  true,
			ReferenceName: gitPlumbing.ReferenceName(payload.Ref),
		},
	)
	if err != nil {
		return fmt.Errorf("error cloning repo %v at SHA %v from URL %v: %v", pachydermRepoName, sha, input.GitURL, err)
	}
	hash := gitPlumbing.NewHash(sha)
	wt, err := r.Worktree()
	if err != nil {
		return err
	}
	err = wt.Checkout(&git.CheckoutOptions{Hash: hash})
	if err != nil {
		return fmt.Errorf("error checking out SHA %v from repo %v: %v", sha, pachydermRepoName, err)
	}
	return nil
}

func (a *APIServer) downloadData(pachClient *client.APIClient, logger *taggedLogger, inputs []*Input, puller *filesync.Puller, parentTag *pfs.Tag, stats *pps.ProcessStats, statsTree hashtree.OpenHashTree, statsPath string) (string, error) {
	defer func(start time.Time) {
		stats.DownloadTime = types.DurationProto(time.Since(start))
	}(time.Now())
	logger.Logf("input has not been processed, downloading data")
	defer func(start time.Time) {
		logger.Logf("input data download took (%v)", time.Since(start))
	}(time.Now())
	dir := filepath.Join(client.PPSScratchSpace, uuid.NewWithoutDashes())
	for _, input := range inputs {
		if input.GitURL != "" {
			if err := a.downloadGitData(pachClient, dir, input); err != nil {
				return "", err
			}
			continue
		}
		file := input.FileInfo.File
		root := filepath.Join(dir, input.Name, file.Path)
		treeRoot := path.Join(statsPath, input.Name, file.Path)
		if a.pipelineInfo.Incremental && input.ParentCommit != nil {
			if err := puller.PullDiff(pachClient, root,
				file.Commit.Repo.Name, file.Commit.ID, file.Path,
				input.ParentCommit.Repo.Name, input.ParentCommit.ID, file.Path,
				true, input.Lazy, input.EmptyFiles, concurrency, statsTree, treeRoot); err != nil {
				return "", err
			}
		} else {
			if err := puller.Pull(pachClient, root, file.Commit.Repo.Name, file.Commit.ID, file.Path, input.Lazy, input.EmptyFiles, concurrency, statsTree, treeRoot); err != nil {
				return "", err
			}
		}
	}
	if parentTag != nil {
		var buffer bytes.Buffer
		if err := pachClient.GetTag(parentTag.Name, &buffer); err != nil {
			return "", fmt.Errorf("error getting parent for datum %v: %v", inputs, err)
		}
		tree, err := hashtree.Deserialize(buffer.Bytes())
		if err != nil {
			return "", fmt.Errorf("failed to deserialize parent hashtree: %v", err)
		}
		if err := puller.PullTree(pachClient, path.Join(dir, "out"), tree, false, concurrency); err != nil {
			return "", fmt.Errorf("error pulling output tree: %+v", err)
		}
	}
	return dir, nil
}

// Run user code and return the combined output of stdout and stderr.
func (a *APIServer) runUserCode(ctx context.Context, logger *taggedLogger, environ []string, stats *pps.ProcessStats, rawDatumTimeout *types.Duration) (retErr error) {

	defer func(start time.Time) {
		stats.ProcessTime = types.DurationProto(time.Since(start))
	}(time.Now())
	logger.Logf("beginning to run user code")
	defer func(start time.Time) {
		logger.Logf("finished running user code - took (%v) - with error (%v)", time.Since(start), retErr)
	}(time.Now())
	if rawDatumTimeout != nil {
		datumTimeout, err := types.DurationFromProto(rawDatumTimeout)
		if err != nil {
			return err
		}
		datumTimeoutCtx, cancel := context.WithTimeout(ctx, datumTimeout)
		defer cancel()
		ctx = datumTimeoutCtx
	}

	// Run user code
	cmd := exec.CommandContext(ctx, a.pipelineInfo.Transform.Cmd[0], a.pipelineInfo.Transform.Cmd[1:]...)
	cmd.Stdin = strings.NewReader(strings.Join(a.pipelineInfo.Transform.Stdin, "\n") + "\n")
	cmd.Stdout = logger.userLogger()
	cmd.Stderr = logger.userLogger()
	cmd.Env = environ
	cmd.SysProcAttr = &syscall.SysProcAttr{
		Credential: &syscall.Credential{
			Uid: a.uid,
			Gid: a.gid,
		},
	}
	cmd.Dir = a.workingDir
	err := cmd.Start()
	if err != nil {
		return err
	}
	// A context w a deadline will successfully cancel/kill
	// the running process (minus zombies)
	state, err := cmd.Process.Wait()
	if err != nil {
		return err
	}
	if isDone(ctx) {
		if err = ctx.Err(); err != nil {
			return err
		}
	}

	// Because of this issue: https://github.com/golang/go/issues/18874
	// We forked os/exec so that we can call just the part of cmd.Wait() that
	// happens after blocking on the process. Unfortunately calling
	// cmd.Process.Wait() then cmd.Wait() will produce an error. So instead we
	// close the IO using this helper
	err = cmd.WaitIO(state, err)
	if err != nil {
		// (if err is an acceptable return code, don't return err)
		if exiterr, ok := err.(*exec.ExitError); ok {
			if status, ok := exiterr.Sys().(syscall.WaitStatus); ok {
				for _, returnCode := range a.pipelineInfo.Transform.AcceptReturnCode {
					if int(returnCode) == status.ExitStatus() {
						return nil
					}
				}
			}
		}
		return err
	}
	return nil
}

func (a *APIServer) uploadOutput(pachClient *client.APIClient, dir string, tag string, logger *taggedLogger, inputs []*Input, stats *pps.ProcessStats, statsTree hashtree.OpenHashTree, statsRoot string) (retErr error) {
	defer func(start time.Time) {
		stats.UploadTime = types.DurationProto(time.Since(start))
	}(time.Now())
	logger.Logf("starting to upload output")
	defer func(start time.Time) {
		logger.Logf("finished uploading output - took %v - with error (%v)", time.Since(start), retErr)
	}(time.Now())
	// hashtree is not thread-safe--guard with 'lock'
	var lock sync.Mutex
	tree := hashtree.NewHashTree()
	outputPath := filepath.Join(dir, "out")

	// Upload all files in output directory
	var g errgroup.Group
	limiter := limit.New(concurrency)
	if err := filepath.Walk(outputPath, func(filePath string, info os.FileInfo, err error) error {
		if err != nil {
			return err
		}
		g.Go(func() (retErr error) {
			limiter.Acquire()
			defer limiter.Release()
			if filePath == outputPath {
				return nil
			}

			relPath, err := filepath.Rel(outputPath, filePath)
			if err != nil {
				return err
			}

			// Put directory. Even if the directory is empty, that may be useful to
			// users
			// TODO(msteffen) write a test pipeline that outputs an empty directory and
			// make sure it's preserved
			if info.IsDir() {
				lock.Lock()
				defer lock.Unlock()
				tree.PutDir(relPath)
				return nil
			}

			// Under some circumstances, the user might have copied
			// some pipes from the input directory to the output directory.
			// Reading from these files will result in job blocking.  Thus
			// we preemptively detect if the file is a named pipe.
			if (info.Mode() & os.ModeNamedPipe) > 0 {
				logger.Logf("cannot upload named pipe: %v", relPath)
				return errSpecialFile
			}

			// If the output file is a symlink to an input file, we can skip
			// the uploading.
			if (info.Mode() & os.ModeSymlink) > 0 {
				realPath, err := os.Readlink(filePath)
				if err != nil {
					return err
				}
				pathWithInput, err := filepath.Rel(client.PPSInputPrefix, realPath)
				if err == nil {
					// We can only skip the upload if the real path is
					// under /pfs, meaning that it's a file that already
					// exists in PFS.

					// The name of the input
					inputName := strings.Split(pathWithInput, string(os.PathSeparator))[0]
					var input *Input
					for _, i := range inputs {
						if i.Name == inputName {
							input = i
						}
					}
					// this changes realPath from `/pfs/input/...` to `/scratch/<id>/input/...`
					realPath = filepath.Join(dir, pathWithInput)
					if input != nil {
						return filepath.Walk(realPath, func(filePath string, info os.FileInfo, err error) error {
							if err != nil {
								return err
							}
							rel, err := filepath.Rel(realPath, filePath)
							if err != nil {
								return err
							}
							subRelPath := filepath.Join(relPath, rel)
							// The path of the input file
							pfsPath, err := filepath.Rel(filepath.Join(dir, input.Name), filePath)
							if err != nil {
								return err
							}

							if info.IsDir() {
								lock.Lock()
								defer lock.Unlock()
								tree.PutDir(subRelPath)
								return nil
							}

							fc := input.FileInfo.File.Commit
							fileInfo, err := pachClient.InspectFile(fc.Repo.Name, fc.ID, pfsPath)
							if err != nil {
								return err
							}

							lock.Lock()
							defer lock.Unlock()
							if statsTree != nil {
								if err := statsTree.PutFile(path.Join(statsRoot, subRelPath), fileInfo.Objects, int64(fileInfo.SizeBytes)); err != nil {
									return err
								}
							}
							return tree.PutFile(subRelPath, fileInfo.Objects, int64(fileInfo.SizeBytes))
						})
					}
				}
			}

			f, err := os.Open(filePath)
			if err != nil {
				return err
			}
			defer func() {
				if err := f.Close(); err != nil && retErr == nil {
					retErr = err
				}
			}()

			putObjClient, err := pachClient.ObjectAPIClient.PutObject(pachClient.Ctx())
			if err != nil {
				return err
			}
			size, err := grpcutil.ChunkReader(f, func(chunk []byte) error {
				return putObjClient.Send(&pfs.PutObjectRequest{
					Value: chunk,
				})
			})
			if err != nil {
				return err
			}
			object, err := putObjClient.CloseAndRecv()
			if err != nil {
				return err
			}

			lock.Lock()
			defer lock.Unlock()
			atomic.AddUint64(&stats.UploadBytes, uint64(size))
			if statsTree != nil {
				if err := statsTree.PutFile(path.Join(statsRoot, relPath), []*pfs.Object{object}, int64(size)); err != nil {
					return err
				}
			}
			return tree.PutFile(relPath, []*pfs.Object{object}, int64(size))
		})
		return nil
	}); err != nil {
		return err
	}

	if err := g.Wait(); err != nil {
		return err
	}

	finTree, err := tree.Finish()
	if err != nil {
		return err
	}

	treeBytes, err := hashtree.Serialize(finTree)
	if err != nil {
		return err
	}

	if _, _, err := pachClient.PutObject(bytes.NewReader(treeBytes), tag); err != nil {
		return err
	}

	return nil
}

// HashDatum computes and returns the hash of datum + pipeline, with a
// pipeline-specific prefix.
func HashDatum(pipelineName string, pipelineSalt string, data []*Input) string {
	hash := sha256.New()
	for _, datum := range data {
		hash.Write([]byte(datum.Name))
		hash.Write([]byte(datum.FileInfo.File.Path))
		hash.Write(datum.FileInfo.Hash)
	}

	hash.Write([]byte(pipelineName))
	hash.Write([]byte(pipelineSalt))

	return client.DatumTagPrefix(pipelineSalt) + hex.EncodeToString(hash.Sum(nil))
}

// HashDatum15 computes and returns the hash of datum + pipeline for version <= 1.5.0, with a
// pipeline-specific prefix.
func HashDatum15(pipelineInfo *pps.PipelineInfo, data []*Input) (string, error) {
	hash := sha256.New()
	for _, datum := range data {
		hash.Write([]byte(datum.Name))
		hash.Write([]byte(datum.FileInfo.File.Path))
		hash.Write(datum.FileInfo.Hash)
	}

	// We set env to nil because if env contains more than one elements,
	// since it's a map, the output of Marshal() can be non-deterministic.
	env := pipelineInfo.Transform.Env
	pipelineInfo.Transform.Env = nil
	defer func() {
		pipelineInfo.Transform.Env = env
	}()
	bytes, err := pipelineInfo.Transform.Marshal()
	if err != nil {
		return "", err
	}
	hash.Write(bytes)
	hash.Write([]byte(pipelineInfo.Pipeline.Name))
	hash.Write([]byte(pipelineInfo.ID))
	hash.Write([]byte(strconv.Itoa(int(pipelineInfo.Version))))

	// Note in 1.5.0 this function was called HashPipelineID, it's now called
	// HashPipelineName but it has the same implementation.
	return client.DatumTagPrefix(pipelineInfo.ID) + hex.EncodeToString(hash.Sum(nil)), nil
}

// Status returns the status of the current worker.
func (a *APIServer) Status(ctx context.Context, _ *types.Empty) (*pps.WorkerStatus, error) {
	a.statusMu.Lock()
	defer a.statusMu.Unlock()
	started, err := types.TimestampProto(a.started)
	if err != nil {
		return nil, err
	}
	result := &pps.WorkerStatus{
		JobID:     a.jobID,
		WorkerID:  a.workerName,
		Started:   started,
		Data:      a.datum(),
		QueueSize: a.queueSize,
	}
	return result, nil
}

// Cancel cancels the currently running datum
func (a *APIServer) Cancel(ctx context.Context, request *CancelRequest) (*CancelResponse, error) {
	a.statusMu.Lock()
	defer a.statusMu.Unlock()
	if request.JobID != a.jobID {
		return &CancelResponse{Success: false}, nil
	}
	if !MatchDatum(request.DataFilters, a.datum()) {
		return &CancelResponse{Success: false}, nil
	}
	a.cancel()
	// clear the status since we're no longer processing this datum
	a.jobID = ""
	a.data = nil
	a.started = time.Time{}
	a.cancel = nil
	return &CancelResponse{Success: true}, nil
}

func (a *APIServer) datum() []*pps.InputFile {
	var result []*pps.InputFile
	for _, datum := range a.data {
		result = append(result, &pps.InputFile{
			Path: datum.FileInfo.File.Path,
			Hash: datum.FileInfo.Hash,
		})
	}
	return result
}

func (a *APIServer) userCodeEnv(jobID string, data []*Input) []string {
	result := os.Environ()
	for _, input := range data {
		result = append(result, fmt.Sprintf("%s=%s", input.Name, filepath.Join(client.PPSInputPrefix, input.Name, input.FileInfo.File.Path)))
	}
	result = append(result, fmt.Sprintf("PACH_JOB_ID=%s", jobID))
	return result
}

<<<<<<< HEAD
=======
// deleteJob is identical to updateJobState, except that jobPtr points to a job
// that should be deleted rather than marked failed. Jobs may be deleted if
// their output commit is deleted.
func (a *APIServer) deleteJob(stm col.STM, jobPtr *pps.EtcdJobInfo) error {
	pipelinePtr := &pps.EtcdPipelineInfo{}
	if err := a.pipelines.ReadWrite(stm).Update(jobPtr.Pipeline.Name, pipelinePtr, func() error {
		if pipelinePtr.JobCounts == nil {
			pipelinePtr.JobCounts = make(map[int32]int32)
		}
		if pipelinePtr.JobCounts[int32(jobPtr.State)] != 0 {
			pipelinePtr.JobCounts[int32(jobPtr.State)]--
		}
		return nil
	}); err != nil {
		return err
	}
	return a.jobs.ReadWrite(stm).Delete(jobPtr.Job.ID)
}

func (a *APIServer) updateJobState(stm col.STM, jobPtr *pps.EtcdJobInfo, state pps.JobState, reason string) error {
	pipelinePtr := &pps.EtcdPipelineInfo{}
	if err := a.pipelines.ReadWrite(stm).Update(jobPtr.Pipeline.Name, pipelinePtr, func() error {
		if pipelinePtr.JobCounts == nil {
			pipelinePtr.JobCounts = make(map[int32]int32)
		}
		if pipelinePtr.JobCounts[int32(jobPtr.State)] != 0 {
			pipelinePtr.JobCounts[int32(jobPtr.State)]--
		}
		pipelinePtr.JobCounts[int32(state)]++
		return nil
	}); err != nil {
		return err
	}
	jobPtr.State = state
	jobPtr.Reason = reason
	return a.jobs.ReadWrite(stm).Put(jobPtr.Job.ID, jobPtr)
}

>>>>>>> ee33b053
type acquireDatumsFunc func(low, high int64) (failedDatumID string, _ error)

func (a *APIServer) acquireDatums(ctx context.Context, jobID string, chunks *Chunks, logger *taggedLogger, process acquireDatumsFunc) error {
	complete := false
	for !complete {
		// func to defer cancel in
		if err := func() error {
			ctx, cancel := context.WithCancel(ctx)
			defer cancel()
			var low int64
			var high int64
			var found bool
			if _, err := col.NewSTM(ctx, a.etcdClient, func(stm col.STM) error {
				found = false
				locks := a.locks(jobID).ReadWrite(stm)
				// we set complete to true and then unset it if we find an incomplete chunk
				complete = true
				for _, high = range chunks.Chunks {
					var chunkState ChunkState
					if err := locks.Get(fmt.Sprint(high), &chunkState); err != nil {
						if col.IsErrNotFound(err) {
							found = true
						} else {
							return err
						}
					}
					// This gets triggered either if we found a chunk that wasn't
					// complete or if we didn't find a chunk at all.
					if chunkState.State == ChunkState_RUNNING {
						complete = false
					}
					if found {
						break
					}
					low = high
				}
				if found {
					return locks.PutTTL(fmt.Sprint(high), &ChunkState{State: ChunkState_RUNNING}, ttl)
				}
				return nil
			}); err != nil {
				return err
			}
			if found {
				go func() {
				Renew:
					for {
						select {
						case <-time.After((time.Second * time.Duration(ttl)) / 2):
						case <-ctx.Done():
							break Renew
						}
						if _, err := col.NewSTM(ctx, a.etcdClient, func(stm col.STM) error {
							locks := a.locks(jobID).ReadWrite(stm)
							var chunkState ChunkState
							if err := locks.Get(fmt.Sprint(high), &chunkState); err != nil {
								return err
							}
							if chunkState.State == ChunkState_RUNNING {
								return locks.PutTTL(fmt.Sprint(high), &chunkState, ttl)
							}
							return nil
						}); err != nil {
							cancel()
							logger.Logf("failed to renew lock: %v", err)
						}
					}
				}()
				// process the datums in newRange
				failedDatumID, err := process(low, high)
				if err != nil {
					return err
				}

				if _, err := col.NewSTM(ctx, a.etcdClient, func(stm col.STM) error {
					locks := a.locks(jobID).ReadWrite(stm)
					if failedDatumID != "" {
						return locks.Put(fmt.Sprint(high), &ChunkState{
							State:   ChunkState_FAILED,
							DatumID: failedDatumID,
						})
					}
					return locks.Put(fmt.Sprint(high), &ChunkState{State: ChunkState_COMPLETE})
				}); err != nil {
					return err
				}
			}
			return nil
		}(); err != nil {
			return err
		}
	}
	return nil
}

func isDone(ctx context.Context) bool {
	select {
	case <-ctx.Done():
		return true
	default:
		return false
	}
}

// cancelCtxIfJobFails watches jobID's JobPtr, and if its state is changed to a
// terminal state (KILLED, FAILED, or SUCCESS) cancel the jobCtx so we kill any
// user processes
func (a *APIServer) cancelCtxIfJobFails(jobCtx context.Context, jobCancel func(), jobID string) {
	logger := a.getWorkerLogger() // this worker's formatting logger

	backoff.RetryNotify(func() error {
		// Check if job was cancelled while backoff was sleeping
		if isDone(jobCtx) {
			return nil
		}

		// Start watching for job state changes
		watcher, err := a.jobs.ReadOnly(jobCtx).WatchOne(jobID)
		if err != nil {
			if col.IsErrNotFound(err) {
				jobCancel() // job deleted before we started--cancel the job ctx
				return nil
			}
			return fmt.Errorf("worker: could not create state watcher for job %s, err is %v", jobID, err)
		}

		// If any job events indicate that the job is done, cancel jobCtx
		for {
			select {
			case e := <-watcher.Watch():
				switch e.Type {
				case watch.EventPut:
					var jobID string
					jobPtr := &pps.EtcdJobInfo{}
					if err := e.Unmarshal(&jobID, jobPtr); err != nil {
						return fmt.Errorf("worker: error unmarshalling while watching job state (%v)", err)
					}
					if ppsutil.IsTerminal(jobPtr.State) {
						jobCancel() // cancel the job
					}
				case watch.EventDelete:
					jobCancel() // cancel the job
				case watch.EventError:
					return fmt.Errorf("job state watch error: %v", e.Err)
				}
			case <-jobCtx.Done():
				break
			}
		}
	}, backoff.NewInfiniteBackOff(), func(err error, d time.Duration) error {
		if jobCtx.Err() == context.Canceled {
			return err // worker is done, nothing else to do
		}
		logger.Logf("worker: error watching job %s (%v); retrying in %v", jobID, err, d)
		return nil
	})
}

// worker does the following:
//  - watches for new jobs (jobInfos in the jobs collection)
//  - claims chunks from the chunk layout it finds in the chunks collection
//  - claims those chunks with acquireDatums
//  - processes the chunks with processDatums
func (a *APIServer) worker() {
	logger := a.getWorkerLogger() // this worker's formatting logger

	// Process incoming jobs
	backoff.RetryNotify(func() error {
		retryCtx, retryCancel := context.WithCancel(a.pachClient.Ctx())
		defer retryCancel()
		watcher, err := a.jobs.ReadOnly(retryCtx).WatchByIndex(ppsdb.JobsPipelineIndex, a.pipelineInfo.Pipeline)
		if err != nil {
			return fmt.Errorf("error creating watch: %v", err)
		}
		defer watcher.Close()
	NextJob:
		for e := range watcher.Watch() {
			if e.Type == watch.EventError {
				return fmt.Errorf("worker watch error: %v", e.Err)
			} else if e.Type == watch.EventDelete {
				// Job was deleted, e.g. because input commit was deleted. This is
				// handled by cancelCtxIfJobFails goro, which was spawned when job was
				// created. Nothing to do here
				continue
			}

			// 'e' is a Put event -- new job
			var jobID string
			jobPtr := &pps.EtcdJobInfo{}
			if err := e.Unmarshal(&jobID, jobPtr); err != nil {
				return fmt.Errorf("error unmarshalling: %v", err)
			}
			if ppsutil.IsTerminal(jobPtr.State) {
				// previously-created job has finished, or job was finished during backoff
				// or in the 'watcher' queue
				logger.Logf("skipping job %v as it is already in state %v", jobID, jobPtr.State)
				continue NextJob
			}

			// create new ctx for this job, and don't use retryCtx as the
			// parent. Just because another job's etcd write failed doesn't
			// mean this job shouldn't run
			jobCtx, jobCancel := context.WithCancel(a.pachClient.Ctx())
			defer jobCancel() // cancel the job ctx
			pachClient := a.pachClient.WithCtx(jobCtx)

			//  Watch for any changes to EtcdJobInfo corresponding to jobID; if
			// the EtcdJobInfo is marked 'FAILED', call jobCancel().
			// ('watcher' above can't detect job state changes--it's watching
			// an index and so only emits when jobs are created or deleted).
			go a.cancelCtxIfJobFails(jobCtx, jobCancel, jobID)

			// Inspect the job and make sure it's relevant, as this worker may be old
			jobInfo, err := pachClient.InspectJob(jobID, false)
			if err != nil {
				if !col.IsErrNotFound(err) {
					continue NextJob // job was deleted--no sense retrying
				}
				return fmt.Errorf("error from InspectJob(%v): %+v", jobID, err)
			}
			if jobInfo.PipelineVersion != a.pipelineInfo.Version {
				return fmt.Errorf("job's version (%d) doesn't match pipeline's "+
					"version (%d), this should automatically resolve when the worker "+
					"is updated", jobInfo.PipelineVersion, a.pipelineInfo.Version)
			}

			// Read the chunks laid out by the master and create the datum factory
			chunks := &Chunks{}
			if err := a.chunks.ReadOnly(jobCtx).GetBlock(jobInfo.Job.ID, chunks); err != nil {
				return err
			}
			df, err := NewDatumFactory(pachClient, jobInfo.Input)
			if err != nil {
				return fmt.Errorf("error from NewDatumFactory: %v", err)
			}

			// If a datum fails, acquireDatums updates the relevant lock in
			// etcd, which causes the master to fail the job (which is
			// handled above in the JOB_FAILURE case). There's no need to
			// handle failed datums here, just failed etcd writes.
			if err := a.acquireDatums(
				jobCtx, jobID, chunks, logger,
				func(low, high int64) (string, error) {
					failedDatumID, err := a.processDatums(pachClient, logger, jobInfo, df, low, high)
					if err != nil {
						return "", err
					}
					return failedDatumID, nil
				},
			); err != nil {
				if jobCtx.Err() == context.Canceled {
					continue NextJob // job cancelled--don't restart, just wait for next job
				}
				return fmt.Errorf("acquire/process datums for job %s exited with err: %v", jobID, err)
			}
		}
		return fmt.Errorf("worker: jobs.WatchByIndex(pipeline = %s) closed unexpectedly", a.pipelineInfo.Pipeline.Name)
	}, backoff.NewInfiniteBackOff(), func(err error, d time.Duration) error {
		logger.Logf("worker: watch closed or error running the worker process: %v; retrying in %v", err, d)
		return nil
	})
}

// processDatums processes datums from low to high in df, if a datum fails it
// returns the id of the failed datum it also may return a variety of errors
// such as network errors.
func (a *APIServer) processDatums(pachClient *client.APIClient, logger *taggedLogger, jobInfo *pps.JobInfo, df DatumFactory, low, high int64) (string, error) {
	ctx := pachClient.Ctx()
	stats := &pps.ProcessStats{}
	var statsMu sync.Mutex
	var failedDatumID string
	var eg errgroup.Group
	var skipped int64
	var failed int64
	for i := low; i < high; i++ {
		i := i
		eg.Go(func() (retErr error) {
			data := df.Datum(int(i))
			logger, err := a.getTaggedLogger(pachClient, jobInfo.Job.ID, data, a.pipelineInfo.EnableStats)
			if err != nil {
				return err
			}
			atomic.AddInt64(&a.queueSize, 1)
			// Hash inputs
			tag := HashDatum(a.pipelineInfo.Pipeline.Name, a.pipelineInfo.Salt, data)
			tag15, err := HashDatum15(a.pipelineInfo, data)
			if err != nil {
				return err
			}
			foundTag := false
			foundTag15 := false
			var object *pfs.Object
			var eg errgroup.Group
			eg.Go(func() error {
				if _, err := pachClient.InspectTag(ctx, &pfs.Tag{tag}); err == nil {
					foundTag = true
				}
				return nil
			})
			eg.Go(func() error {
				if objectInfo, err := pachClient.InspectTag(ctx, &pfs.Tag{tag15}); err == nil {
					foundTag15 = true
					object = objectInfo.Object
				}
				return nil
			})
			if err := eg.Wait(); err != nil {
				return err
			}
			var statsTag *pfs.Tag
			if a.pipelineInfo.EnableStats {
				statsTag = &pfs.Tag{tag + statsTagSuffix}
			}
			if foundTag15 && !foundTag {
				if _, err := pachClient.ObjectAPIClient.TagObject(ctx,
					&pfs.TagObjectRequest{
						Object: object,
						Tags:   []*pfs.Tag{&pfs.Tag{tag}},
					}); err != nil {
					return err
				}
				if _, err := pachClient.DeleteTags(ctx,
					&pfs.DeleteTagsRequest{
						Tags: []string{tag15},
					}); err != nil {
					return err
				}
			}
			if foundTag15 || foundTag {
				skipped++
				return nil
			}
			subStats := &pps.ProcessStats{}
			statsPath := path.Join("/", logger.template.DatumID)
			var statsTree hashtree.OpenHashTree
			if a.pipelineInfo.EnableStats {
				statsTree = hashtree.NewHashTree()
				if err := statsTree.PutFile(path.Join(statsPath, fmt.Sprintf("job:%s", jobInfo.Job.ID)), nil, 0); err != nil {
					logger.stderrLog.Printf("error from hashtree.PutFile for job object: %s\n", err)
				}
				defer func() {
					if retErr != nil {
						return
					}
					finStatsTree, err := statsTree.Finish()
					if err != nil {
						retErr = err
						return
					}
					statsTreeBytes, err := hashtree.Serialize(finStatsTree)
					if err != nil {
						retErr = err
						return
					}
					if _, _, err := pachClient.PutObject(bytes.NewReader(statsTreeBytes), statsTag.Name); err != nil {
						retErr = err
						return
					}
				}()
				defer func() {
					object, size, err := logger.Close()
					if err != nil && retErr == nil {
						retErr = err
						return
					}
					if object != nil && a.pipelineInfo.EnableStats {
						if err := statsTree.PutFile(path.Join(statsPath, "logs"), []*pfs.Object{object}, size); err != nil && retErr == nil {
							retErr = err
							return
						}
					}
				}()
				defer func() {
					marshaler := &jsonpb.Marshaler{}
					statsString, err := marshaler.MarshalToString(subStats)
					if err != nil {
						logger.stderrLog.Printf("could not serialize stats: %s\n", err)
						return
					}
					object, size, err := pachClient.PutObject(strings.NewReader(statsString))
					if err != nil {
						logger.stderrLog.Printf("could not put stats object: %s\n", err)
						return
					}
					if err := statsTree.PutFile(path.Join(statsPath, "stats"), []*pfs.Object{object}, size); err != nil {
						logger.stderrLog.Printf("could not put-file stats object: %s\n", err)
						return
					}
				}()
			}
			parentTag, err := a.parentTag(pachClient, jobInfo, data)
			if err != nil {
				return err
			}

			env := a.userCodeEnv(jobInfo.Job.ID, data)
			atomic.AddInt64(&a.queueSize, -1)
			var dir string
			var retries int
			if err := backoff.RetryNotify(func() error {
				if isDone(ctx) {
					return ctx.Err() // timeout or cancelled job--don't run datum
				}
				// Download input data
				puller := filesync.NewPuller()
				// TODO parent tag shouldn't be nil
				var err error
				dir, err = a.downloadData(pachClient, logger, data, puller, parentTag, subStats, statsTree, path.Join(statsPath, "pfs"))
				// We run these cleanup functions no matter what, so that if
				// downloadData partially succeeded, we still clean up the resources.
				defer func() {
					if err := os.RemoveAll(dir); err != nil && retErr == nil {
						retErr = err
					}
				}()
				// It's important that we run puller.CleanUp before os.RemoveAll,
				// because otherwise puller.Cleanup might try tp open pipes that have
				// been deleted.
				defer func() {
					if _, err := puller.CleanUp(); err != nil && retErr == nil {
						retErr = err
					}
				}()
				if err != nil {
					return err
				}
				a.runMu.Lock()
				defer a.runMu.Unlock()
				// shadow ctx and pachClient for the context of processing this one datum
				ctx, cancel := context.WithCancel(ctx)
				pachClient := pachClient.WithCtx(ctx)
				func() {
					a.statusMu.Lock()
					defer a.statusMu.Unlock()
					a.jobID = jobInfo.Job.ID
					a.data = data
					a.started = time.Now()
					a.cancel = cancel
					a.stats = stats
				}()
				if err := os.MkdirAll(client.PPSInputPrefix, 0666); err != nil {
					return err
				}
				// Create output directory (currently /pfs/out) and run user code
				if err := os.MkdirAll(filepath.Join(dir, "out"), 0666); err != nil {
					return err
				}
				if err := syscall.Mount(dir, client.PPSInputPrefix, "", syscall.MS_BIND, ""); err != nil {
					return err
				}
				defer func() {
					if err := syscall.Unmount(client.PPSInputPrefix, syscall.MNT_DETACH); err != nil && retErr == nil {
						retErr = err
					}
				}()
				if err := a.runUserCode(ctx, logger, env, subStats, jobInfo.DatumTimeout); err != nil {
					return err
				}
				// CleanUp is idempotent so we can call it however many times we want.
				// The reason we are calling it here is that the puller could've
				// encountered an error as it was lazily loading files, in which case
				// the output might be invalid since as far as the user's code is
				// concerned, they might've just seen an empty or partially completed
				// file.
				downSize, err := puller.CleanUp()
				if err != nil {
					logger.Logf("puller encountered an error while cleaning up: %+v", err)
					return err
				}
				atomic.AddUint64(&subStats.DownloadBytes, uint64(downSize))
				return a.uploadOutput(pachClient, dir, tag, logger, data, subStats, statsTree, path.Join(statsPath, "pfs", "out"))
			}, &backoff.ZeroBackOff{}, func(err error, d time.Duration) error {
				if isDone(ctx) {
					return ctx.Err() // timeout or cancelled job, err out and don't retry
				}
				retries++
				if retries >= maxRetries {
					logger.Logf("failed to process datum with error: %+v", err)
					if statsTree != nil {
						object, size, err := pachClient.PutObject(strings.NewReader(err.Error()))
						if err != nil {
							logger.stderrLog.Printf("could not put error object: %s\n", err)
						} else {
							if err := statsTree.PutFile(path.Join(statsPath, "failure"), []*pfs.Object{object}, size); err != nil {
								logger.stderrLog.Printf("could not put-file error object: %s\n", err)
							}
						}
					}
					return err
				}
				logger.Logf("failed processing datum: %v, retrying in %v", err, d)
				return nil
			}); err != nil {
				failedDatumID = a.DatumID(data)
				failed++
				return nil
			}
			statsMu.Lock()
			defer statsMu.Unlock()
			if err := mergeStats(stats, subStats); err != nil {
				logger.Logf("failed to merge Stats: %v", err)
			}
			return nil
		})
	}
	if err := eg.Wait(); err != nil {
		return "", err
	}
	if _, err := col.NewSTM(ctx, a.etcdClient, func(stm col.STM) error {
		jobs := a.jobs.ReadWrite(stm)
		jobID := jobInfo.Job.ID
		jobPtr := &pps.EtcdJobInfo{}
		if err := jobs.Get(jobID, jobPtr); err != nil {
			return err
		}
		jobPtr.DataProcessed += high - low - skipped
		jobPtr.DataSkipped += skipped
		jobPtr.DataFailed += failed
		if jobPtr.Stats == nil {
			jobPtr.Stats = &pps.ProcessStats{}
		}
		if err := mergeStats(jobPtr.Stats, stats); err != nil {
			logger.Logf("failed to merge Stats: %v", err)
		}
		return jobs.Put(jobID, jobPtr)
	}); err != nil {
		return "", err
	}
	return failedDatumID, nil
}

func (a *APIServer) parentTag(pachClient *client.APIClient, jobInfo *pps.JobInfo, files []*Input) (*pfs.Tag, error) {
	if !jobInfo.Incremental {
		return nil, nil // don't bother downloading the parent for non-incremental jobs
	}
	ci, err := pachClient.InspectCommit(jobInfo.OutputCommit.Repo.Name, jobInfo.OutputCommit.ID)
	if err != nil {
		return nil, fmt.Errorf("could not get output commit's commitInfo: %v", err)
	}
	if ci.ParentCommit == nil {
		return nil, nil
	}
	parentCi, err := pachClient.InspectCommit(ci.ParentCommit.Repo.Name, ci.ParentCommit.ID)
	if err != nil {
		return nil, fmt.Errorf("could not get output commit's parent's commitInfo: %v", err)
	}

	// compare provenance of ci and parentCi to figure out which commit is new
	key := path.Join
	parentProv := make(map[string]*pfs.Commit)
	for i, commit := range parentCi.Provenance {
		parentProv[key(commit.Repo.Name, parentCi.BranchProvenance[i].Name)] = commit
	}
	var newInputCommit, newInputCommitParent *pfs.Commit
	for i, c := range ci.Provenance {
		pc, ok := parentProv[key(c.Repo.Name, ci.BranchProvenance[i].Name)]
		if !ok {
			return nil, nil // 'c' has no parent, so there's no parent tag
		}
		if pc.ID != c.ID {
			if newInputCommit != nil {
				// Multiple new commits have arrived since last run. Process everything
				// from scratch
				return nil, nil
			}
			newInputCommit = c
			newInputCommitParent = pc
		}
	}
	var parentFiles []*Input // the equivalent datum to 'files', which the parent job processed
	for _, file := range files {
		parentFile := proto.Clone(file).(*Input)
		if file.FileInfo.File.Commit.Repo.Name == newInputCommit.Repo.Name && file.FileInfo.File.Commit.ID == newInputCommit.ID {
			// 'file' from datumFactory is in the new input commit
			parentFileInfo, err := pachClient.InspectFile(
				newInputCommitParent.Repo.Name, newInputCommitParent.ID, file.FileInfo.File.Path)
			if err != nil {
				if !isNotFoundErr(err) {
					return nil, err
				}
				// we didn't find a match for this file,
				// so we know there's no matching datum
				break
			}
			parentFile.FileInfo = parentFileInfo
			// also tell downloadData to make a diff for 'file'
			// side effect of the main work (derive _parentOutputTag)
			file.ParentCommit = newInputCommitParent
		}
		parentFiles = append(parentFiles, parentFile)
	}

	// We have derived what files the parent saw -- compute the tag
	if len(parentFiles) == len(files) {
		_parentOutputTag := HashDatum(a.pipelineInfo.Pipeline.Name, a.pipelineInfo.Salt, parentFiles)
		return &pfs.Tag{Name: _parentOutputTag}, nil
	}
	return nil, nil
}

// mergeStats merges y into x
func mergeStats(x, y *pps.ProcessStats) error {
	var err error
	if x.DownloadTime, err = plusDuration(x.DownloadTime, y.DownloadTime); err != nil {
		return err
	}
	if x.ProcessTime, err = plusDuration(x.ProcessTime, y.ProcessTime); err != nil {
		return err
	}
	if x.UploadTime, err = plusDuration(x.UploadTime, y.UploadTime); err != nil {
		return err
	}
	x.DownloadBytes += y.DownloadBytes
	x.UploadBytes += y.UploadBytes
	return nil
}

// lookupUser is a reimplementation of user.Lookup that doesn't require cgo.
func lookupUser(name string) (_ *user.User, retErr error) {
	passwd, err := os.Open("/etc/passwd")
	if err != nil {
		return nil, err
	}
	defer func() {
		if err := passwd.Close(); err != nil && retErr == nil {
			retErr = err
		}
	}()
	scanner := bufio.NewScanner(passwd)
	for scanner.Scan() {
		parts := strings.Split(scanner.Text(), ":")
		if parts[0] == name {
			return &user.User{
				Username: parts[0],
				Uid:      parts[2],
				Gid:      parts[3],
				Name:     parts[4],
				HomeDir:  parts[5],
			}, nil
		}
	}
	if err := scanner.Err(); err != nil {
		log.Fatal(err)
	}
	return nil, fmt.Errorf("user %s not found", name)
}<|MERGE_RESOLUTION|>--- conflicted
+++ resolved
@@ -800,8 +800,6 @@
 	return result
 }
 
-<<<<<<< HEAD
-=======
 // deleteJob is identical to updateJobState, except that jobPtr points to a job
 // that should be deleted rather than marked failed. Jobs may be deleted if
 // their output commit is deleted.
@@ -821,26 +819,6 @@
 	return a.jobs.ReadWrite(stm).Delete(jobPtr.Job.ID)
 }
 
-func (a *APIServer) updateJobState(stm col.STM, jobPtr *pps.EtcdJobInfo, state pps.JobState, reason string) error {
-	pipelinePtr := &pps.EtcdPipelineInfo{}
-	if err := a.pipelines.ReadWrite(stm).Update(jobPtr.Pipeline.Name, pipelinePtr, func() error {
-		if pipelinePtr.JobCounts == nil {
-			pipelinePtr.JobCounts = make(map[int32]int32)
-		}
-		if pipelinePtr.JobCounts[int32(jobPtr.State)] != 0 {
-			pipelinePtr.JobCounts[int32(jobPtr.State)]--
-		}
-		pipelinePtr.JobCounts[int32(state)]++
-		return nil
-	}); err != nil {
-		return err
-	}
-	jobPtr.State = state
-	jobPtr.Reason = reason
-	return a.jobs.ReadWrite(stm).Put(jobPtr.Job.ID, jobPtr)
-}
-
->>>>>>> ee33b053
 type acquireDatumsFunc func(low, high int64) (failedDatumID string, _ error)
 
 func (a *APIServer) acquireDatums(ctx context.Context, jobID string, chunks *Chunks, logger *taggedLogger, process acquireDatumsFunc) error {
