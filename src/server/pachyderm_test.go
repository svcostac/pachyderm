--- conflicted
+++ resolved
@@ -2849,51 +2849,11 @@
 	require.Equal(t, strings.Repeat("foo\n", 8), buf.String())
 }
 
-<<<<<<< HEAD
-// TestSystemResourceRequest doesn't create any jobs or pipelines, it
-// just makes sure that when pachyderm is deployed, we give rethinkdb, pachd,
-// and etcd default resource requests. This prevents them from overloading
-// nodes and getting evicted, which can slow down or break a cluster.
-func TestSystemResourceRequests(t *testing.T) {
-=======
 func TestDatumStatusRestart(t *testing.T) {
->>>>>>> a0a03f06
-	if testing.Short() {
-		t.Skip("Skipping integration tests in short mode")
-	}
-	t.Parallel()
-<<<<<<< HEAD
-	kubeClient := getKubeClient(t)
-
-	// Get Pod info for 'app' from k8s
-	var c api.Container
-	for _, app := range []string{"pachd", "etcd"} {
-		b := backoff.NewExponentialBackOff()
-		b.MaxElapsedTime = 10 * time.Second
-		err := backoff.Retry(func() error {
-			podList, err := kubeClient.Pods(api.NamespaceDefault).List(api.ListOptions{
-				LabelSelector: labels.SelectorFromSet(
-					map[string]string{"app": app, "suite": "pachyderm"}),
-			})
-			if err != nil {
-				return err
-			}
-			if len(podList.Items) < 1 {
-				return fmt.Errorf("could not find pod for %s", app) // retry
-			}
-			c = podList.Items[0].Spec.Containers[0]
-			return nil
-		}, b)
-		require.NoError(t, err)
-
-		// Make sure the pod's container has resource requests
-		_, ok := c.Resources.Requests[api.ResourceCPU]
-		fmt.Println("%+v", c)
-		require.True(t, ok, "could not get CPU request for "+app)
-		_, ok = c.Resources.Requests[api.ResourceMemory]
-		require.True(t, ok, "could not get memory request for "+app)
-	}
-=======
+	if testing.Short() {
+		t.Skip("Skipping integration tests in short mode")
+	}
+	t.Parallel()
 	c := getPachClient(t)
 
 	dataRepo := uniqueString("TestDatumDedup_data")
@@ -2965,7 +2925,47 @@
 	require.NoError(t, err)
 	commitInfos := collectCommitInfos(t, commitIter)
 	require.Equal(t, 1, len(commitInfos))
->>>>>>> a0a03f06
+}
+
+// TestSystemResourceRequest doesn't create any jobs or pipelines, it
+// just makes sure that when pachyderm is deployed, we give rethinkdb, pachd,
+// and etcd default resource requests. This prevents them from overloading
+// nodes and getting evicted, which can slow down or break a cluster.
+func TestSystemResourceRequests(t *testing.T) {
+	if testing.Short() {
+		t.Skip("Skipping integration tests in short mode")
+	}
+	t.Parallel()
+	kubeClient := getKubeClient(t)
+
+	// Get Pod info for 'app' from k8s
+	var c api.Container
+	for _, app := range []string{"pachd", "etcd"} {
+		b := backoff.NewExponentialBackOff()
+		b.MaxElapsedTime = 10 * time.Second
+		err := backoff.Retry(func() error {
+			podList, err := kubeClient.Pods(api.NamespaceDefault).List(api.ListOptions{
+				LabelSelector: labels.SelectorFromSet(
+					map[string]string{"app": app, "suite": "pachyderm"}),
+			})
+			if err != nil {
+				return err
+			}
+			if len(podList.Items) < 1 {
+				return fmt.Errorf("could not find pod for %s", app) // retry
+			}
+			c = podList.Items[0].Spec.Containers[0]
+			return nil
+		}, b)
+		require.NoError(t, err)
+
+		// Make sure the pod's container has resource requests
+		_, ok := c.Resources.Requests[api.ResourceCPU]
+		fmt.Println("%+v", c)
+		require.True(t, ok, "could not get CPU request for "+app)
+		_, ok = c.Resources.Requests[api.ResourceMemory]
+		require.True(t, ok, "could not get memory request for "+app)
+	}
 }
 
 func restartAll(t *testing.T) {
@@ -3122,8 +3122,6 @@
 }
 
 func getKubeClient(t testing.TB) *kube.Client {
-	// TODO(msteffen): make this read from kubeconfig or something. Otherwise,
-	// this can't run against remote clusters or minikube.
 	config := &kube_client.Config{
 		Host:     "http://0.0.0.0:8080",
 		Insecure: false,
