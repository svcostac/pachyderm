--- conflicted
+++ resolved
@@ -24,16 +24,9 @@
 // amount of time it takes to do the rehashing is proportional to the number of
 // files already in 'h', this is an O(n^2) operation with respect to 'cnt'.
 // Because of this, BenchmarkPutFile can be very slow for large 'cnt', often
-<<<<<<< HEAD
 // much slower than BenchmarkMerge. Be sure to set -timeout 3h for 'cnt' == 100k
 //
 // Benchmarked times at rev. 27311193faf56f8e0e9a4e267ab6ea7abc1fe64e
-=======
-// larger then BenchmarkMerge for the same 'cnt'. Be sure to set -timeout 3h for
-// 'cnt' == 100k
-//
-// Benchmarked times at rev. 3ecd3d7520b75b0650f69b3cf4d4ea44908255f8
->>>>>>> 3ac2edd7
 //  cnt |  time (s)
 // -----+-------------
 // 1k   |    0.000 s/op
@@ -56,11 +49,7 @@
 // end, this is O(n) with respect to 'cnt', making it much faster than calling
 // PutFile 'cnt' times.
 //
-<<<<<<< HEAD
 // Benchmarked times at rev. 27311193faf56f8e0e9a4e267ab6ea7abc1fe64e
-=======
-// Benchmarked times at rev. 3ecd3d7520b75b0650f69b3cf4d4ea44908255f8
->>>>>>> 3ac2edd7
 //  cnt |  time (s)
 // -----+-------------
 // 1k   | 0.004 s/op
@@ -116,20 +105,12 @@
 	}
 }
 
-<<<<<<< HEAD
-// BenchmarkDelete times how long it takes to delete a directory with 'cnt'
+// BenchmarkDelete measures how long it takes to delete a directory with 'cnt'
 // children from a HashTree. If implemented poorly, this can be a quadratic
 // operation (have to re-hash /foo after deleting each /foo/shard-xxxxx) and
 // will take >1h to delete /foo containing 100k files
 //
 // Benchmarked times at rev. 27311193faf56f8e0e9a4e267ab6ea7abc1fe64e
-=======
-// BenchmarkDelete measures how long it takes to delete a directory with
-// 'cnt' children. If implemented naively, DeleteFile can exhibit quadratic
-// performance, so this benchmark guards against that.
-//
-// Benchmarked times at rev. 3ecd3d7520b75b0650f69b3cf4d4ea44908255f8
->>>>>>> 3ac2edd7
 //  cnt |  time (s)
 // -----+-------------
 // 1k   | 0.004 s/op
