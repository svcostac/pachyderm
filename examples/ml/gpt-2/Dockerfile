<<<<<<< HEAD
FROM tensorflow/tensorflow:1.14.0-gpu-py3
=======
FROM nvidia/cuda:10.0-cudnn7-devel-ubuntu18.04
>>>>>>> f7bac80f

RUN apt-get update && \
    apt-get install -y python3-pip && \
    rm -rf /var/lib/apt/lists/*

RUN pip3 install twitterscraper gpt_2_simple tensorflow-gpu==1.14

ADD tweets.py /
ADD train.py /
ADD generate.py /<|MERGE_RESOLUTION|>--- conflicted
+++ resolved
@@ -1,14 +1,10 @@
-<<<<<<< HEAD
 FROM tensorflow/tensorflow:1.14.0-gpu-py3
-=======
-FROM nvidia/cuda:10.0-cudnn7-devel-ubuntu18.04
->>>>>>> f7bac80f
 
 RUN apt-get update && \
     apt-get install -y python3-pip && \
     rm -rf /var/lib/apt/lists/*
 
-RUN pip3 install twitterscraper gpt_2_simple tensorflow-gpu==1.14
+RUN pip3 install twitterscraper gpt_2_simple
 
 ADD tweets.py /
 ADD train.py /
