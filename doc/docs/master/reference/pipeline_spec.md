--- conflicted
+++ resolved
@@ -436,8 +436,6 @@
 jobs. Some new commits might have more files, and therefore, more datums.
 Similarly, other commits might have fewer files and datums. If this
 parameter is not set, the job will run indefinitely until it succeeds or fails.
-<<<<<<< HEAD
-=======
 
 ### S3 Output Repository
 
@@ -453,7 +451,6 @@
 
 !!! note "See Also:"
     [Environment Variables](../../deploy-manage/deploy/environment-variables/)
->>>>>>> 1297a4eb
 
 ### Input (required)
 
@@ -885,11 +882,7 @@
 
 ## The Input Glob Pattern
 
-<<<<<<< HEAD
-Each PFS input needs to specify a [glob pattern](../concepts/pipeline-concepts/datum/glob-pattern/).
-=======
 Each PFS input needs to specify a [glob pattern](../../concepts/pipeline-concepts/datum/glob-pattern/).
->>>>>>> 1297a4eb
 
 Pachyderm uses the glob pattern to determine how many "datums" an input
 consists of.  Datums are the unit of parallelism in Pachyderm.  That is,
